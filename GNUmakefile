.DEFAULT_GOAL := help

.PHONY: help
help: ## Display this help
	@awk 'BEGIN {FS = ":.*##"; printf "\nUsage:\n  make \033[36m<target>\033[0m\n"} /^[a-zA-Z_0-9-]+:.*?##/ { printf "  \033[36m%-15s\033[0m %s\n", $$1, $$2 } /^##@/ { printf "\n\033[1m%s\033[0m\n", substr($$0, 5) } ' $(MAKEFILE_LIST)
	@echo ""
	@echo "Examples:"
	@echo "  make build"
	@echo "  make acctest"
	@echo "  make acctest PKG=prevention_policy"
	@echo "  make acctest PKG=prevention_policy TESTARGS='-run TestAccPreventionPolicyWindowsResource'"
	@echo "  make apply crowdstrike_host_group"
	@echo "  make destroy crowdstrike_host_group"

##@ Building

.PHONY: build
build: ## Build and install the provider
	go install .

.PHONY: localinstall
localinstall: ## Build and install the provider to ~/go/bin
	go build -o terraform-provider-crowdstrike .
	mv terraform-provider-crowdstrike ~/go/bin

##@ Code Quality

.PHONY: lint
lint: ## Run golangci-lint on the codebase
	golangci-lint run ./...

.PHONY: fmt-check
fmt-check: ## Check Go formatting without making changes
	@echo "Checking Go formatting..."
	golangci-lint fmt -E gofumpt --diff

.PHONY: fmt
fmt: ## Fix code formatting and linting issues automatically
	@echo "Fixing code (formatters + linters)..."
	golangci-lint run --fix ./...

.PHONY: gen
gen: ## Generate provider documentation
	@echo "Generating provider documentation..."
	go generate ./...

##@ Testing

.PHONY: test
test: ## Run unit tests (TESTARGS: additional go test flags)
	@branch=$$(git rev-parse --abbrev-ref HEAD); \
	printf "Running unit tests on branch: %s\n" "$$branch"
	unset TF_ACC && go test ./internal/... -v $(TESTARGS) -timeout 15m

.PHONY: testacc
testacc: fmt ## Run all acceptance tests (TESTARGS: additional go test flags)
	TF_ACC=1 go test ./... -v $(TESTARGS) -timeout 120m

.PHONY: acctest
<<<<<<< HEAD
acctest: fmt
=======
acctest: fmt ## Run acceptance tests (PKG: package name, TESTARGS: additional go test flags)
>>>>>>> 51b1e2c9
	@branch=$$(git rev-parse --abbrev-ref HEAD); \
	printf "Running acceptance tests on branch: %s\n" "$$branch"
	TF_ACC=1 go test ./internal/$${PKG:-...} -v $(TESTARGS) -timeout 120m -parallel 10

##@ Development

.PHONY: apply
apply: build ## Apply terraform example (TFARGS: additional terraform flags)
	@$(eval RESOURCE := $(filter-out $@,$(MAKECMDGOALS)))
	@if [ -z "$(RESOURCE)" ]; then \
		echo "Error: RESOURCE is required. Usage: make apply crowdstrike_host_group"; \
		exit 1; \
	fi
	@if [ ! -d "examples/resources/$(RESOURCE)" ]; then \
		echo "Error: examples/resources/$(RESOURCE) does not exist"; \
		exit 1; \
	fi
	@echo "Running terraform in examples/resources/$(RESOURCE)..."
	@cd examples/resources/$(RESOURCE) && terraform init && terraform apply $${TFARGS:--auto-approve}

.PHONY: destroy
destroy: build ## Destroy terraform example (TFARGS: additional terraform flags)
	@$(eval RESOURCE := $(filter-out $@,$(MAKECMDGOALS)))
	@if [ -z "$(RESOURCE)" ]; then \
		echo "Error: RESOURCE is required. Usage: make destroy crowdstrike_host_group"; \
		exit 1; \
	fi
	@if [ ! -d "examples/resources/$(RESOURCE)" ]; then \
		echo "Error: examples/resources/$(RESOURCE) does not exist"; \
		exit 1; \
	fi
	@echo "Running terraform destroy in examples/resources/$(RESOURCE)..."
	@cd examples/resources/$(RESOURCE) && terraform destroy $${TFARGS:--auto-approve}

%:
	@:<|MERGE_RESOLUTION|>--- conflicted
+++ resolved
@@ -57,11 +57,7 @@
 	TF_ACC=1 go test ./... -v $(TESTARGS) -timeout 120m
 
 .PHONY: acctest
-<<<<<<< HEAD
-acctest: fmt
-=======
 acctest: fmt ## Run acceptance tests (PKG: package name, TESTARGS: additional go test flags)
->>>>>>> 51b1e2c9
 	@branch=$$(git rev-parse --abbrev-ref HEAD); \
 	printf "Running acceptance tests on branch: %s\n" "$$branch"
 	TF_ACC=1 go test ./internal/$${PKG:-...} -v $(TESTARGS) -timeout 120m -parallel 10
