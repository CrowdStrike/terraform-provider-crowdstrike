--- conflicted
+++ resolved
@@ -376,26 +376,16 @@
 		},
 	})
 }
-<<<<<<< HEAD
 
 func TestAccCloudAwsAccountResourceRoleMismatchValidation(t *testing.T) {
 	testResourceName := "test_mismatch"
-=======
-`, account)
-}
-
-// TestAccCloudAWSAccount_RealtimeVisibility tests commercial account realtime_visibility configurations.
-func TestAccCloudAWSAccount_RealtimeVisibility(t *testing.T) {
-	resourceName := "crowdstrike_cloud_aws_account.test"
->>>>>>> 74cc0521
-	accountID := sdkacctest.RandStringFromCharSet(12, acctest.CharSetNum)
-
-	resource.ParallelTest(t, resource.TestCase{
-		ProtoV6ProviderFactories: acctest.ProtoV6ProviderFactories,
-		PreCheck:                 func() { acctest.PreCheck(t) },
-		Steps: []resource.TestStep{
-			{
-<<<<<<< HEAD
+	accountID := sdkacctest.RandStringFromCharSet(12, acctest.CharSetNum)
+
+	resource.ParallelTest(t, resource.TestCase{
+		ProtoV6ProviderFactories: acctest.ProtoV6ProviderFactories,
+		PreCheck:                 func() { acctest.PreCheck(t) },
+		Steps: []resource.TestStep{
+			{
 				Config:      testAccCloudAwsAccountConfig_roleMismatch(testResourceName, accountID),
 				ExpectError: regexp.MustCompile("Role Name Mismatch"),
 			},
@@ -507,7 +497,18 @@
 			},
 		},
 	})
-=======
+}
+
+// TestAccCloudAWSAccount_RealtimeVisibility tests commercial account realtime_visibility configurations.
+func TestAccCloudAWSAccount_RealtimeVisibility(t *testing.T) {
+	resourceName := "crowdstrike_cloud_aws_account.test"
+	accountID := sdkacctest.RandStringFromCharSet(12, acctest.CharSetNum)
+
+	resource.ParallelTest(t, resource.TestCase{
+		ProtoV6ProviderFactories: acctest.ProtoV6ProviderFactories,
+		PreCheck:                 func() { acctest.PreCheck(t) },
+		Steps: []resource.TestStep{
+			{
 				Config: testAccCloudAWSAccountConfigRealtimeVisibilityOmitted(accountID),
 				Check: resource.ComposeAggregateTestCheckFunc(
 					resource.TestCheckResourceAttr(resourceName, "account_id", accountID),
@@ -621,5 +622,4 @@
   account_id = %[1]q
 }
 `, accountID)
->>>>>>> 74cc0521
 }