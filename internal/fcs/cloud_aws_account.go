package fcs

import (
	"context"
	"encoding/json"
	"fmt"
	"regexp"
	"strings"

	"github.com/crowdstrike/gofalcon/falcon/client"
	"github.com/crowdstrike/gofalcon/falcon/client/cloud_aws_registration"
	"github.com/crowdstrike/gofalcon/falcon/client/cspm_registration"
	"github.com/crowdstrike/gofalcon/falcon/models"
	privatestate "github.com/crowdstrike/terraform-provider-crowdstrike/internal/private_state"
	"github.com/crowdstrike/terraform-provider-crowdstrike/internal/scopes"
	"github.com/crowdstrike/terraform-provider-crowdstrike/internal/utils"
	"github.com/hashicorp/terraform-plugin-framework-validators/listvalidator"
	"github.com/hashicorp/terraform-plugin-framework-validators/stringvalidator"
	"github.com/hashicorp/terraform-plugin-framework/attr"
	"github.com/hashicorp/terraform-plugin-framework/diag"
	"github.com/hashicorp/terraform-plugin-framework/path"
	"github.com/hashicorp/terraform-plugin-framework/resource"
	"github.com/hashicorp/terraform-plugin-framework/resource/schema"
	"github.com/hashicorp/terraform-plugin-framework/resource/schema/booldefault"
	"github.com/hashicorp/terraform-plugin-framework/resource/schema/boolplanmodifier"
	"github.com/hashicorp/terraform-plugin-framework/resource/schema/listdefault"
	"github.com/hashicorp/terraform-plugin-framework/resource/schema/listplanmodifier"
	"github.com/hashicorp/terraform-plugin-framework/resource/schema/objectdefault"
	"github.com/hashicorp/terraform-plugin-framework/resource/schema/objectplanmodifier"
	"github.com/hashicorp/terraform-plugin-framework/resource/schema/planmodifier"
	"github.com/hashicorp/terraform-plugin-framework/resource/schema/stringdefault"
	"github.com/hashicorp/terraform-plugin-framework/resource/schema/stringplanmodifier"
	"github.com/hashicorp/terraform-plugin-framework/schema/validator"
	"github.com/hashicorp/terraform-plugin-framework/types"
	"github.com/hashicorp/terraform-plugin-log/tflog"
)

type cloudAWSAccountResource struct {
	client *client.CrowdStrikeAPISpecification
}

type assetInventoryOptions struct {
	Enabled  types.Bool   `tfsdk:"enabled"`
	RoleName types.String `tfsdk:"role_name"`
}
type realtimeVisibilityOptions struct {
<<<<<<< HEAD
	Enabled               types.Bool   `tfsdk:"enabled"`
	CloudTrailRegion      types.String `tfsdk:"cloudtrail_region"`
	UseExistingCloudTrail types.Bool   `tfsdk:"use_existing_cloudtrail"`
	Regions               types.List   `tfsdk:"regions"`
=======
	Enabled                    types.Bool   `tfsdk:"enabled"`
	CloudTrailRegion           types.String `tfsdk:"cloudtrail_region"`
	UseExistingCloudTrail      types.Bool   `tfsdk:"use_existing_cloudtrail"`
	LogIngestionMethod         types.String `tfsdk:"log_ingestion_method"`
	LogIngestionS3BucketName   types.String `tfsdk:"log_ingestion_s3_bucket_name"`
	LogIngestionSnsTopicArn    types.String `tfsdk:"log_ingestion_sns_topic_arn"`
	LogIngestionS3BucketPrefix types.String `tfsdk:"log_ingestion_s3_bucket_prefix"`
	LogIngestionKmsKeyArn      types.String `tfsdk:"log_ingestion_kms_key_arn"`
>>>>>>> 308b930c
}

type idpOptions struct {
	Enabled types.Bool   `tfsdk:"enabled"`
	Status  types.String `tfsdk:"status"`
}

type sensorManagementOptions struct {
	Enabled types.Bool `tfsdk:"enabled"`
}

type dspmOptions struct {
	Enabled  types.Bool   `tfsdk:"enabled"`
	RoleName types.String `tfsdk:"role_name"`
	Regions  types.List   `tfsdk:"regions"`
}

type vulnerabilityScanningOptions struct {
	Enabled  types.Bool   `tfsdk:"enabled"`
	RoleName types.String `tfsdk:"role_name"`
	Regions  types.List   `tfsdk:"regions"`
}

// cloudStateKey the private state key used in terraform.
const cloudStateKey = "accountState"

// cloudAccState tracks if the cloud registration account has been created.
type cloudAccState struct {
	Created bool `json:"created"`
}

type cloudAWSAccountModel struct {
	AccountID              types.String                  `tfsdk:"account_id"`
	OrganizationID         types.String                  `tfsdk:"organization_id"`
	TargetOUs              types.List                    `tfsdk:"target_ous"`
	IsOrgManagementAccount types.Bool                    `tfsdk:"is_organization_management_account"`
	AccountType            types.String                  `tfsdk:"account_type"`
	DeploymentMethod       types.String                  `tfsdk:"deployment_method"`
	AssetInventory         *assetInventoryOptions        `tfsdk:"asset_inventory"`
	RealtimeVisibility     *realtimeVisibilityOptions    `tfsdk:"realtime_visibility"`
	IDP                    *idpOptions                   `tfsdk:"idp"`
	SensorManagement       *sensorManagementOptions      `tfsdk:"sensor_management"`
	DSPM                   *dspmOptions                  `tfsdk:"dspm"`
	VulnerabilityScanning  *vulnerabilityScanningOptions `tfsdk:"vulnerability_scanning"`
	ResourceNamePrefix     types.String                  `tfsdk:"resource_name_prefix"`
	ResourceNameSuffix     types.String                  `tfsdk:"resource_name_suffix"`
	// Computed
	ExternalID                    types.String `tfsdk:"external_id"`
	IntermediateRoleArn           types.String `tfsdk:"intermediate_role_arn"`
	IamRoleArn                    types.String `tfsdk:"iam_role_arn"`
	IamRoleName                   types.String `tfsdk:"iam_role_name"`
	EventbusName                  types.String `tfsdk:"eventbus_name"`
	EventbusArn                   types.String `tfsdk:"eventbus_arn"`
	CloudTrailBucketName          types.String `tfsdk:"cloudtrail_bucket_name"`
	DspmRoleArn                   types.String `tfsdk:"dspm_role_arn"`
	DspmRoleName                  types.String `tfsdk:"dspm_role_name"`
	VulnerabilityScanningRoleArn  types.String `tfsdk:"vulnerability_scanning_role_arn"`
	VulnerabilityScanningRoleName types.String `tfsdk:"vulnerability_scanning_role_name"`
	AgentlessScanningRoleName     types.String `tfsdk:"agentless_scanning_role_name"`
}

// Ensure the implementation satisfies the expected interfaces.
var (
	_ resource.Resource                   = &cloudAWSAccountResource{}
	_ resource.ResourceWithConfigure      = &cloudAWSAccountResource{}
	_ resource.ResourceWithImportState    = &cloudAWSAccountResource{}
	_ resource.ResourceWithValidateConfig = &cloudAWSAccountResource{}
)

// NewCloudAWSAccountResource a helper function to simplify the provider implementation.
func NewCloudAWSAccountResource() resource.Resource {
	return &cloudAWSAccountResource{}
}

// Metadata returns the resource type name.
func (r *cloudAWSAccountResource) Metadata(
	_ context.Context,
	req resource.MetadataRequest,
	resp *resource.MetadataResponse,
) {
	resp.TypeName = req.ProviderTypeName + "_cloud_aws_account"
}

// Schema defines the schema for the resource.
func (r *cloudAWSAccountResource) Schema(
	_ context.Context,
	_ resource.SchemaRequest,
	resp *resource.SchemaResponse,
) {
	resp.Schema = schema.Schema{
		MarkdownDescription: fmt.Sprintf(
			"Falcon Cloud Security --- This resource registers an AWS account or organization in Falcon Cloud Security.\n\n%s",
			scopes.GenerateScopeDescription(cloudSecurityScopes),
		),
		Attributes: map[string]schema.Attribute{
			"account_id": schema.StringAttribute{
				Required:    true,
				Description: "The AWS Account ID",
				PlanModifiers: []planmodifier.String{
					stringplanmodifier.RequiresReplace(),
					stringplanmodifier.UseStateForUnknown(),
				},
				Validators: []validator.String{
					stringvalidator.LengthBetween(12, 12),
					stringvalidator.RegexMatches(
						regexp.MustCompile(`^[0-9]+$`),
						"must be exactly 12 digits",
					),
				},
			},
			"organization_id": schema.StringAttribute{
				Optional:            true,
				Computed:            true,
				Default:             stringdefault.StaticString(""),
				Description:         "The AWS Organization ID (starts with 'o-'). When specified, accounts within the organization will be registered. If target_ous is empty, all accounts in the organization will be registered. The account_id must be the organization's management account ID.",
				MarkdownDescription: "The AWS Organization ID (starts with `o-`). When specified, accounts within the organization will be registered. If `target_ous` is empty, all accounts in the organization will be registered. The `account_id` must be the organization's management account ID.",
				PlanModifiers: []planmodifier.String{
					stringplanmodifier.UseStateForUnknown(),
					stringplanmodifier.RequiresReplace(),
				},
				Validators: []validator.String{
					stringvalidator.Any(
						stringvalidator.LengthAtMost(0),
						stringvalidator.All(
							stringvalidator.LengthBetween(12, 34),
							stringvalidator.RegexMatches(
								regexp.MustCompile(`^o-[a-z0-9]{10,32}$`),
								"must be in the format of o-xxxxxxxxxx",
							),
						),
					),
				},
			},
			"target_ous": schema.ListAttribute{
				Optional:    true,
				Computed:    true,
				Description: "The list of target Organizational Units",
				Default: listdefault.StaticValue(
					types.ListValueMust(types.StringType, []attr.Value{}),
				),
				PlanModifiers: []planmodifier.List{
					listplanmodifier.UseStateForUnknown(),
				},
				ElementType: types.StringType,
				Validators: []validator.List{
					listvalidator.ValueStringsAre(
						stringvalidator.RegexMatches(
							regexp.MustCompile(
								`^(ou-[0-9a-z]{4,32}-[a-z0-9]{8,32}|r-[0-9a-z]{4,32})$`,
							),
							"must be in the format of ou-xxxx-xxxxxxxx or r-xxxx",
						),
					),
				},
			},
			"resource_name_prefix": schema.StringAttribute{
				Optional:            true,
				Computed:            true,
				Default:             stringdefault.StaticString(""),
				Description:         "The prefix to be added to all resource names",
				MarkdownDescription: "The prefix to be added to all resource names",
				PlanModifiers: []planmodifier.String{
					stringplanmodifier.UseStateForUnknown(),
				},
				Validators: []validator.String{
					stringvalidator.Any(
						stringvalidator.LengthAtMost(28),
					),
				},
			},
			"resource_name_suffix": schema.StringAttribute{
				Optional:            true,
				Computed:            true,
				Default:             stringdefault.StaticString(""),
				Description:         "The suffix to be added to all resource names",
				MarkdownDescription: "The suffix to be added to all resource names",
				PlanModifiers: []planmodifier.String{
					stringplanmodifier.UseStateForUnknown(),
				},
				Validators: []validator.String{
					stringvalidator.Any(
						stringvalidator.LengthAtMost(28),
					),
				},
			},
			"account_type": schema.StringAttribute{
				Optional:    true,
				Default:     stringdefault.StaticString("commercial"),
				Computed:    true,
				Description: "The AWS account type. Value is 'commercial' for Commercial cloud accounts. For GovCloud environments, value can be either 'commercial' or 'gov' depending on the account type",
				Validators: []validator.String{
					stringvalidator.OneOf("commercial", "gov"),
				},
			},
			"deployment_method": schema.StringAttribute{
				Optional:    true,
				Default:     stringdefault.StaticString("terraform-native"),
				Computed:    true,
				Description: "How the account was deployed. Valid values are 'terraform-native' and 'terraform-cft'",
				PlanModifiers: []planmodifier.String{
					stringplanmodifier.UseStateForUnknown(),
				},
				Validators: []validator.String{
					stringvalidator.OneOf("terraform-native", "terraform-cft"),
				},
			},
			"asset_inventory": schema.SingleNestedAttribute{
				Required: false,
				Optional: true,
				Computed: true,
				Attributes: map[string]schema.Attribute{
					"enabled": schema.BoolAttribute{
						Required:    true,
						Description: "Enable asset inventory",
					},
					"role_name": schema.StringAttribute{
						Optional:    true,
						Description: "Custom AWS IAM role name",
						PlanModifiers: []planmodifier.String{
							stringplanmodifier.RequiresReplace(),
						},
					},
				},
				Default: objectdefault.StaticValue(
					types.ObjectValueMust(
						map[string]attr.Type{
							"enabled":   types.BoolType,
							"role_name": types.StringType,
						},
						map[string]attr.Value{
							"enabled":   types.BoolValue(true),
							"role_name": types.StringNull(),
						},
					),
				),
				PlanModifiers: []planmodifier.Object{
					objectplanmodifier.UseStateForUnknown(),
				},
			},
			"realtime_visibility": schema.SingleNestedAttribute{
				Required:    false,
				Optional:    true,
				Computed:    true,
				Description: "Configuration for real-time visibility and detection. When not specified, defaults to disabled (enabled=false) with cloudtrail_region set based on account_type (us-gov-west-1 for gov accounts, us-east-1 for commercial accounts) and use_existing_cloudtrail=true",
				Attributes: map[string]schema.Attribute{
					"enabled": schema.BoolAttribute{
						Required:    true,
						Description: "Enable real-time visibility and detection",
					},
					"cloudtrail_region": schema.StringAttribute{
						Required:    true,
						Description: "The AWS region of the CloudTrail bucket",
					},
					"use_existing_cloudtrail": schema.BoolAttribute{
						Optional:    true,
						Computed:    true,
						Default:     booldefault.StaticBool(true),
						Description: "Set to true if a CloudTrail already exists",
					},
<<<<<<< HEAD
					"regions": schema.ListAttribute{
						Optional:    true,
						Description: "List of AWS regions for Real-Time Visibility and Detection. Set to ['all'] to ingest events from all regions, or specify a list of specific regions",
						ElementType: types.StringType,
						Validators: []validator.List{
							AWSRegionsOrAllNonEmptyListValidator(),
=======
					"log_ingestion_method": schema.StringAttribute{
						Optional:    true,
						Computed:    true,
						Default:     stringdefault.StaticString("eventbridge"),
						Description: "Log ingestion method for real-time visibility. Valid values are 'eventbridge' or 's3'",
						Validators: []validator.String{
							stringvalidator.OneOf("eventbridge", "s3"),
						},
					},
					"log_ingestion_s3_bucket_name": schema.StringAttribute{
						Optional:    true,
						Description: "S3 bucket name for CloudTrail log ingestion when log_ingestion_method is 's3'. Required when using S3 method",
						Validators: []validator.String{
							stringvalidator.All(
								stringvalidator.RegexMatches(
									regexp.MustCompile(`^[a-z0-9][a-z0-9.-]*[a-z0-9]$`),
									"must be 3-63 characters, contain only lowercase letters, numbers, dots, and hyphens, and start/end with alphanumeric characters",
								),
								stringvalidator.LengthAtLeast(3),
								stringvalidator.LengthAtMost(63),
							),
						},
					},
					"log_ingestion_sns_topic_arn": schema.StringAttribute{
						Optional:    true,
						Description: "SNS topic ARN for S3 CloudTrail log notifications when log_ingestion_method is 's3'. Required when using S3 method",
						Validators: []validator.String{
							stringvalidator.RegexMatches(
								regexp.MustCompile(`^arn:(aws|aws-us-gov|aws-cn):sns:[a-z0-9-]+:[0-9]+:[a-zA-Z0-9_-]+$`),
								"must be in the format: arn:partition:sns:region:account:topic-name",
							),
						},
					},
					"log_ingestion_s3_bucket_prefix": schema.StringAttribute{
						Optional:    true,
						Description: "Optional S3 bucket prefix (a prefix used for filter log files with the prefix present in their key) for CloudTrail logs when log_ingestion_method is 's3'",
						Validators: []validator.String{
							stringvalidator.LengthAtMost(1024),
						},
					},
					"log_ingestion_kms_key_arn": schema.StringAttribute{
						Optional:    true,
						Description: "Optional KMS key ARN for S3 bucket encryption when log_ingestion_method is 's3'",
						Validators: []validator.String{
							stringvalidator.RegexMatches(
								regexp.MustCompile(`^arn:(aws|aws-us-gov|aws-cn):kms:[a-z0-9-]+:[0-9]+:key/[a-f0-9-]+$`),
								"must be in the format: arn:partition:kms:region:account:key/key-id",
							),
>>>>>>> 308b930c
						},
					},
				},
				Default: objectdefault.StaticValue(
					types.ObjectValueMust(
						map[string]attr.Type{
<<<<<<< HEAD
							"enabled":                 types.BoolType,
							"cloudtrail_region":       types.StringType,
							"use_existing_cloudtrail": types.BoolType,
							"regions":                 types.ListType{ElemType: types.StringType},
						},
						map[string]attr.Value{
							"enabled":                 types.BoolValue(false),
							"cloudtrail_region":       types.StringNull(),
							"use_existing_cloudtrail": types.BoolValue(true),
							"regions":                 types.ListNull(types.StringType),
=======
							"enabled":                        types.BoolType,
							"cloudtrail_region":              types.StringType,
							"use_existing_cloudtrail":        types.BoolType,
							"log_ingestion_method":           types.StringType,
							"log_ingestion_s3_bucket_name":   types.StringType,
							"log_ingestion_sns_topic_arn":    types.StringType,
							"log_ingestion_s3_bucket_prefix": types.StringType,
							"log_ingestion_kms_key_arn":      types.StringType,
						},
						map[string]attr.Value{
							"enabled":                        types.BoolValue(false),
							"cloudtrail_region":              types.StringNull(),
							"use_existing_cloudtrail":        types.BoolValue(true),
							"log_ingestion_method":           types.StringValue("eventbridge"),
							"log_ingestion_s3_bucket_name":   types.StringNull(),
							"log_ingestion_sns_topic_arn":    types.StringNull(),
							"log_ingestion_s3_bucket_prefix": types.StringNull(),
							"log_ingestion_kms_key_arn":      types.StringNull(),
>>>>>>> 308b930c
						},
					),
				),
				PlanModifiers: []planmodifier.Object{
					CloudtrailRegionDefault(),
				},
			},
			"idp": schema.SingleNestedAttribute{
				Required: false,
				Computed: true,
				Optional: true,
				Attributes: map[string]schema.Attribute{
					"enabled": schema.BoolAttribute{
						Required:    true,
						Description: "Enable Identity Protection",
						PlanModifiers: []planmodifier.Bool{
							boolplanmodifier.UseStateForUnknown(),
						},
					},
					"status": schema.StringAttribute{
						Computed:    true,
						Description: "Current status of the Identity Protection integration",
						PlanModifiers: []planmodifier.String{
							stringplanmodifier.UseStateForUnknown(),
						},
					},
				},
				Default: objectdefault.StaticValue(
					types.ObjectValueMust(
						map[string]attr.Type{
							"enabled": types.BoolType,
							"status":  types.StringType,
						},
						map[string]attr.Value{
							"enabled": types.BoolValue(false),
							"status":  types.StringNull(),
						},
					),
				),
				PlanModifiers: []planmodifier.Object{
					objectplanmodifier.UseStateForUnknown(),
				},
			},
			"sensor_management": schema.SingleNestedAttribute{
				Required: false,
				Optional: true,
				Computed: true,
				Attributes: map[string]schema.Attribute{
					"enabled": schema.BoolAttribute{
						Required:    true,
						Description: "Enable 1-click sensor deployment",
						PlanModifiers: []planmodifier.Bool{
							boolplanmodifier.UseStateForUnknown(),
						},
					},
				},
				Default: objectdefault.StaticValue(
					types.ObjectValueMust(
						map[string]attr.Type{
							"enabled": types.BoolType,
						},
						map[string]attr.Value{
							"enabled": types.BoolValue(false),
						},
					),
				),
				PlanModifiers: []planmodifier.Object{
					objectplanmodifier.UseStateForUnknown(),
				},
			},
			"dspm": schema.SingleNestedAttribute{
				Required: false,
				Optional: true,
				Computed: true,
				Attributes: map[string]schema.Attribute{
					"enabled": schema.BoolAttribute{
						Required:    true,
						Description: "Enable Data Security Posture Management",
						PlanModifiers: []planmodifier.Bool{
							boolplanmodifier.UseStateForUnknown(),
						},
					},
					"role_name": schema.StringAttribute{
						Optional:    true,
						Description: "Custom AWS IAM role name for Data Security Posture Management",
						PlanModifiers: []planmodifier.String{
							stringplanmodifier.UseStateForUnknown(),
						},
					},
					"regions": schema.ListAttribute{
						Optional:    true,
						Description: "List of AWS regions for Data Security Posture Management",
						ElementType: types.StringType,
						Validators: []validator.List{
							listvalidator.SizeAtLeast(1),
							listvalidator.ValueStringsAre(
								AWSRegionValidator(),
							),
						},
					},
				},
				Default: objectdefault.StaticValue(
					types.ObjectValueMust(
						map[string]attr.Type{
							"enabled":   types.BoolType,
							"role_name": types.StringType,
							"regions":   types.ListType{ElemType: types.StringType},
						},
						map[string]attr.Value{
							"enabled":   types.BoolValue(false),
							"role_name": types.StringNull(),
							"regions":   types.ListNull(types.StringType),
						},
					),
				),
				PlanModifiers: []planmodifier.Object{
					objectplanmodifier.UseStateForUnknown(),
				},
			},
			"vulnerability_scanning": schema.SingleNestedAttribute{
				Required: false,
				Optional: true,
				Computed: true,
				Attributes: map[string]schema.Attribute{
					"enabled": schema.BoolAttribute{
						Required:    true,
						Description: "Enable Vulnerability Scanning",
						PlanModifiers: []planmodifier.Bool{
							boolplanmodifier.UseStateForUnknown(),
						},
					},
					"role_name": schema.StringAttribute{
						Optional:    true,
						Description: "Custom AWS IAM role name for Vulnerability Scanning",
						PlanModifiers: []planmodifier.String{
							stringplanmodifier.UseStateForUnknown(),
						},
					},
					"regions": schema.ListAttribute{
						Optional:    true,
						Description: "List of AWS regions for Vulnerability Scanning",
						ElementType: types.StringType,
						Validators: []validator.List{
							listvalidator.SizeAtLeast(1),
							listvalidator.ValueStringsAre(
								AWSRegionValidator(),
							),
						},
					},
				},
				Default: objectdefault.StaticValue(
					types.ObjectValueMust(
						map[string]attr.Type{
							"enabled":   types.BoolType,
							"role_name": types.StringType,
							"regions":   types.ListType{ElemType: types.StringType},
						},
						map[string]attr.Value{
							"enabled":   types.BoolValue(false),
							"role_name": types.StringNull(),
							"regions":   types.ListNull(types.StringType),
						},
					),
				),
				PlanModifiers: []planmodifier.Object{
					objectplanmodifier.UseStateForUnknown(),
				},
			},
			// Computed values
			"is_organization_management_account": schema.BoolAttribute{
				Computed:    true,
				Description: "Indicates whether this is the management account (formerly known as the root account) of an AWS Organization",
				PlanModifiers: []planmodifier.Bool{
					boolplanmodifier.UseStateForUnknown(),
				},
			},
			"external_id": schema.StringAttribute{
				Computed:    true,
				Description: "The external ID used to assume the AWS IAM role",
				PlanModifiers: []planmodifier.String{
					stringplanmodifier.UseStateForUnknown(),
				},
			},
			"intermediate_role_arn": schema.StringAttribute{
				Computed:    true,
				Description: "The ARN of the intermediate role used to assume the AWS IAM role",
				PlanModifiers: []planmodifier.String{
					stringplanmodifier.UseStateForUnknown(),
				},
			},
			"iam_role_arn": schema.StringAttribute{
				Computed:    true,
				Description: "The ARN of the AWS IAM role used to access this AWS account",
				PlanModifiers: []planmodifier.String{
					stringplanmodifier.UseStateForUnknown(),
				},
			},
			"iam_role_name": schema.StringAttribute{
				Computed:    true,
				Description: "The name of the AWS IAM role used to access this AWS account",
				PlanModifiers: []planmodifier.String{
					stringplanmodifier.UseStateForUnknown(),
				},
			},
			"eventbus_name": schema.StringAttribute{
				Computed:    true,
				Description: "The name of the Amazon EventBridge used by CrowdStrike to forward messages",
				PlanModifiers: []planmodifier.String{
					stringplanmodifier.UseStateForUnknown(),
				},
			},
			"eventbus_arn": schema.StringAttribute{
				Computed:    true,
				Description: "The ARN of the Amazon EventBridge used by CrowdStrike to forward messages",
				PlanModifiers: []planmodifier.String{
					stringplanmodifier.UseStateForUnknown(),
				},
			},
			"cloudtrail_bucket_name": schema.StringAttribute{
				Computed:    true,
				Description: "The name of the CloudTrail S3 bucket used for real-time visibility",
				PlanModifiers: []planmodifier.String{
					stringplanmodifier.UseStateForUnknown(),
				},
			},
			"dspm_role_arn": schema.StringAttribute{
				Computed:    true,
				Description: "The ARN of the IAM role to be used by CrowdStrike Data Security Posture Management",
				PlanModifiers: []planmodifier.String{
					dspmARNStateModifier(),
				},
			},
			"dspm_role_name": schema.StringAttribute{
				Computed:    true,
				Description: "The name of the IAM role to be used by CrowdStrike Data Security Posture Management",
				PlanModifiers: []planmodifier.String{
					dspmARNStateModifier(),
				},
			},
			"vulnerability_scanning_role_arn": schema.StringAttribute{
				Computed:    true,
				Description: "The ARN of the IAM role to be used by CrowdStrike Vulnerability Scanning",
				PlanModifiers: []planmodifier.String{
					vulnScanningArnStateModifier(),
				},
			},
			"vulnerability_scanning_role_name": schema.StringAttribute{
				Computed:    true,
				Description: "The name of the IAM role to be used by CrowdStrike Vulnerability Scanning",
				PlanModifiers: []planmodifier.String{
					vulnScanningArnStateModifier(),
				},
			},
			"agentless_scanning_role_name": schema.StringAttribute{
				Computed:    true,
				Description: "The name of the IAM role to be used by CrowdStrike Agentless Scanning (DSPM/Vulnerability scanning). If both are configured, the DSPM role takes precedence.",
				PlanModifiers: []planmodifier.String{
					agentlessScanningRoleNameStateModifier(),
				},
			},
		},
	}
}

// Create creates the resource and sets the initial Terraform state.
func (r *cloudAWSAccountResource) Create(
	ctx context.Context,
	req resource.CreateRequest,
	resp *resource.CreateResponse,
) {
	var plan cloudAWSAccountModel

	diags := req.Plan.Get(ctx, &plan)
	resp.Diagnostics.Append(diags...)
	if resp.Diagnostics.HasError() {
		return
	}

	cspmAccount, diags := r.createCSPMAccount(ctx, plan)
	resp.Diagnostics.Append(diags...)
	if resp.Diagnostics.HasError() {
		return
	}

	tflog.Info(ctx, "cspm account created", map[string]interface{}{"account": cspmAccount})
	state := plan
	state.AccountID = types.StringValue(cspmAccount.AccountID)
	state.OrganizationID = types.StringValue(cspmAccount.OrganizationID)
	state.AccountType = types.StringValue(cspmAccount.AccountType)
	if cspmAccount.IsMaster && len(cspmAccount.TargetOus) > 0 {
		targetOUs, diags := types.ListValueFrom(ctx, types.StringType, cspmAccount.TargetOus)
		if diags.HasError() {
			resp.Diagnostics.Append(diags...)
		}
		state.TargetOUs = targetOUs
	}
	state.IsOrgManagementAccount = types.BoolValue(cspmAccount.IsMaster)
	state.ExternalID = types.StringValue(cspmAccount.ExternalID)
	state.IntermediateRoleArn = types.StringValue(cspmAccount.IntermediateRoleArn)
	state.IamRoleArn = types.StringValue(cspmAccount.IamRoleArn)
	state.IamRoleName = types.StringValue(getRoleNameFromArn(cspmAccount.IamRoleArn))
	state.EventbusName = types.StringValue(cspmAccount.EventbusName)
	state.EventbusArn = types.StringValue(cspmAccount.AwsEventbusArn)
	state.CloudTrailBucketName = types.StringValue(cspmAccount.AwsCloudtrailBucketName)
	state.DspmRoleArn = types.StringValue(cspmAccount.DspmRoleArn)
	state.DspmRoleName = types.StringValue(getRoleNameFromArn(cspmAccount.DspmRoleArn))
	state.VulnerabilityScanningRoleArn = types.StringValue(cspmAccount.VulnerabilityScanningRoleArn)
	state.VulnerabilityScanningRoleName = types.StringValue(getRoleNameFromArn(cspmAccount.VulnerabilityScanningRoleArn))

	agentlessRoleName := resolveAgentlessScanningRoleName(cspmAccount)

	state.AgentlessScanningRoleName = types.StringValue(agentlessRoleName)

	// for each feature options
	// update with data from backend

	state.RealtimeVisibility.Enabled = types.BoolValue(cspmAccount.BehaviorAssessmentEnabled)
	if cspmAccount.AwsCloudtrailRegion != "" {
		state.RealtimeVisibility.CloudTrailRegion = types.StringValue(
			cspmAccount.AwsCloudtrailRegion,
		)
	}

	state.SensorManagement.Enabled = types.BoolPointerValue(cspmAccount.SensorManagementEnabled)

	state.DSPM.Enabled = types.BoolValue(cspmAccount.DspmEnabled)
	state.VulnerabilityScanning.Enabled = types.BoolValue(cspmAccount.VulnerabilityScanningEnabled)

	// save current state
	diags = resp.State.Set(ctx, state)
	resp.Diagnostics.Append(diags...)
	if resp.Diagnostics.HasError() {
		return
	}

	// create Cloud Registration account
	cloudAccount, diags := r.createCloudAccount(ctx, plan)
	resp.Diagnostics.Append(diags...)
	if resp.Diagnostics.HasError() {
		return
	}
	state.IDP = &idpOptions{
		Enabled: types.BoolValue(false),
		Status:  types.StringValue("configured"),
	}
	for _, p := range cloudAccount.Products {
		if *p.Product == "idp" {
			state.IDP.Enabled = types.BoolValue(true)
			break
		}
	}

	// Set refreshed state
	diags = resp.State.Set(ctx, state)
	resp.Diagnostics.Append(diags...)
	if resp.Diagnostics.HasError() {
		return
	}
}

// createCSPMAccount creates a new CSPM AWS account from the resource model.
func (r *cloudAWSAccountResource) createCSPMAccount(
	ctx context.Context,
	model cloudAWSAccountModel,
) (*models.DomainAWSAccountV2, diag.Diagnostics) {
	var diags diag.Diagnostics

	var targetOUs []string
	if model.OrganizationID.ValueString() != "" {
		diags.Append(model.TargetOUs.ElementsAs(ctx, &targetOUs, false)...)
	}

	createAccount := models.RegistrationAWSAccountExtV2{
		AccountID:        model.AccountID.ValueStringPointer(),
		OrganizationID:   model.OrganizationID.ValueStringPointer(),
		TargetOus:        targetOUs,
		IsMaster:         model.OrganizationID.ValueString() != "",
		AccountType:      model.AccountType.ValueString(),
		DeploymentMethod: model.DeploymentMethod.ValueString(),
	}

	if model.AssetInventory != nil && model.AssetInventory.RoleName.ValueString() != "" {
		partition := "aws"
		if model.AccountType.ValueString() == "gov" {
			partition = "aws-us-gov"
		}
		roleArn := fmt.Sprintf(
			"arn:%s:iam::%s:role/%s",
			partition,
			model.AccountID.ValueString(),
			model.AssetInventory.RoleName.ValueString(),
		)
		createAccount.IamRoleArn = &roleArn
	}

	if model.RealtimeVisibility != nil {
		createAccount.BehaviorAssessmentEnabled = model.RealtimeVisibility.Enabled.ValueBool()
		createAccount.CloudtrailRegion = model.RealtimeVisibility.CloudTrailRegion.ValueStringPointer()
		createAccount.UseExistingCloudtrail = model.RealtimeVisibility.UseExistingCloudTrail.ValueBool()
	}

	if model.SensorManagement != nil {
		createAccount.SensorManagementEnabled = model.SensorManagement.Enabled.ValueBool()
	}

	if model.DSPM != nil {
		createAccount.DspmEnabled = model.DSPM.Enabled.ValueBool()
		createAccount.DspmRole = model.DSPM.RoleName.ValueString()
	}

	if model.VulnerabilityScanning != nil {
		createAccount.VulnerabilityScanningEnabled = model.VulnerabilityScanning.Enabled.ValueBool()
		createAccount.VulnerabilityScanningRole = model.VulnerabilityScanning.RoleName.ValueString()
	}

	tflog.Info(ctx, "creating CSPM account")
	res, status, err := r.client.CspmRegistration.CreateCSPMAwsAccount(
		&cspm_registration.CreateCSPMAwsAccountParams{
			Context: ctx,
			Body: &models.RegistrationAWSAccountCreateRequestExtV2{
				Resources: []*models.RegistrationAWSAccountExtV2{
					&createAccount,
				},
			},
		},
	)
	if err != nil {
		if _, ok := err.(*cspm_registration.CreateCSPMAwsAccountForbidden); ok {
			diags.AddError(
				"Failed to create CSPM AWS account: 403 Forbidden",
				scopes.GenerateScopeDescription(cloudSecurityScopes),
			)
			return nil, diags
		}
		diags.AddError(
			"Failed to create CSPM AWS account",
			fmt.Sprintf("Failed to create CSPM AWS account: %s", err.Error()),
		)
		return nil, diags
	}
	if status != nil {
		diags.AddError(
			"Failed to create CSPM AWS account",
			fmt.Sprintf("Failed to create CSPM AWS account: %s", status.Error()),
		)
		return nil, diags
	}

	if res.Payload == nil || len(res.Payload.Resources) == 0 {
		diags.AddError(
			"Failed to create CSPM AWS account",
			"No error returned from api but CSPM account was not created. Please report this issue to the provider developers.",
		)

		return nil, diags
	}

	return res.Payload.Resources[0], diags
}

// createAccount creates a new Cloud AWS account from the resource model.
func (r *cloudAWSAccountResource) createCloudAccount(
	ctx context.Context,
	model cloudAWSAccountModel,
) (*models.DomainCloudAWSAccountV1, diag.Diagnostics) {
	var diags diag.Diagnostics
	createAccount := models.RestCloudAWSAccountCreateExtV1{
		AccountID:          model.AccountID.ValueString(),
		OrganizationID:     model.OrganizationID.ValueString(),
		IsMaster:           model.OrganizationID.ValueString() != "",
		AccountType:        model.AccountType.ValueString(),
		ResourceNamePrefix: model.ResourceNamePrefix.ValueString(),
		ResourceNameSuffix: model.ResourceNameSuffix.ValueString(),
	}
<<<<<<< HEAD

	// Add regions - only set when explicitly provided
	if model.RealtimeVisibility != nil && utils.IsKnown(model.RealtimeVisibility.Regions) {
		var rtvdRegions []string
		diags.Append(model.RealtimeVisibility.Regions.ElementsAs(ctx, &rtvdRegions, false)...)
		if !diags.HasError() {
			createAccount.IoaRegions = rtvdRegions
		}
	}

	if model.DSPM != nil && utils.IsKnown(model.DSPM.Regions) {
		var dspmRegions []string
		diags.Append(model.DSPM.Regions.ElementsAs(ctx, &dspmRegions, false)...)
		if !diags.HasError() {
			createAccount.DspmRegions = dspmRegions
		}
	}

	if model.VulnerabilityScanning != nil && utils.IsKnown(model.VulnerabilityScanning.Regions) {
		var vulnRegions []string
		diags.Append(model.VulnerabilityScanning.Regions.ElementsAs(ctx, &vulnRegions, false)...)
		if !diags.HasError() {
			createAccount.VulnerabilityScanningRegions = vulnRegions
		}
	}

=======
	// Add S3 log ingestion fields if realtime visibility is configured
	if model.RealtimeVisibility != nil {
		createAccount.LogIngestionMethod = model.RealtimeVisibility.LogIngestionMethod.ValueString()

		if !model.RealtimeVisibility.LogIngestionS3BucketName.IsNull() {
			createAccount.S3LogIngestionBucketName = model.RealtimeVisibility.LogIngestionS3BucketName.ValueString()
		}
		if !model.RealtimeVisibility.LogIngestionS3BucketPrefix.IsNull() {
			createAccount.S3LogIngestionBucketPrefix = model.RealtimeVisibility.LogIngestionS3BucketPrefix.ValueString()
		}
		if !model.RealtimeVisibility.LogIngestionKmsKeyArn.IsNull() {
			createAccount.S3LogIngestionKmsKeyArn = model.RealtimeVisibility.LogIngestionKmsKeyArn.ValueString()
		}
		if !model.RealtimeVisibility.LogIngestionSnsTopicArn.IsNull() {
			createAccount.S3LogIngestionSnsTopicArn = model.RealtimeVisibility.LogIngestionSnsTopicArn.ValueString()
		}
	}
>>>>>>> 308b930c
	if model.RealtimeVisibility != nil && model.RealtimeVisibility.Enabled.ValueBool() {
		createAccount.CspEvents = true
	}
	if model.IDP != nil && model.IDP.Enabled.ValueBool() {
		createAccount.CspEvents = true
		productString := "idp"
		createAccount.Products = []*models.RestAccountProductRequestExtV1{
			{
				Product:  &productString,
				Features: []string{"default"},
			},
		}
	}

	res, status, err := r.client.CloudAwsRegistration.CloudRegistrationAwsCreateAccount(
		&cloud_aws_registration.CloudRegistrationAwsCreateAccountParams{
			Context: ctx,
			Body: &models.RestAWSAccountCreateRequestExtv1{
				Resources: []*models.RestCloudAWSAccountCreateExtV1{
					&createAccount,
				},
			},
		},
	)
	if err != nil {
		if _, ok := err.(*cloud_aws_registration.CloudRegistrationAwsCreateAccountForbidden); ok {
			diags.AddError(
				"Failed to create Cloud Registration AWS account: 403 Forbidden",
				scopes.GenerateScopeDescription(cloudSecurityScopes),
			)
			return nil, diags
		}
		diags.AddError(
			"Failed to create Cloud Registration AWS account",
			fmt.Sprintf("Failed to create Cloud Registration AWS account: %s", err.Error()),
		)
		return nil, diags
	}
	if status != nil {
		diags.AddError(
			"Failed to create Cloud Registration AWS account",
			fmt.Sprintf("Failed to create Cloud Registration AWS account: %s", status.Error()),
		)
		return nil, diags
	}

	if res.Payload == nil || len(res.Payload.Resources) == 0 {
		diags.AddError(
			"Failed to create Cloud Registration AWS account",
			"No error returned from api but Cloud Registration account was not created. Please report this issue to the provider developers.",
		)

		return nil, diags
	}

	return res.Payload.Resources[0], diags
}

// Read refreshes the Terraform state with the latest data.
//
//nolint:gocyclo
func (r *cloudAWSAccountResource) Read(
	ctx context.Context,
	req resource.ReadRequest,
	resp *resource.ReadResponse,
) {
	isImport, diags := privatestate.IsImportRead(ctx, req, resp)
	resp.Diagnostics.Append(diags...)
	if resp.Diagnostics.HasError() {
		return
	}

	cloudAccState := cloudAccState{
		Created: true,
	}

	var state cloudAWSAccountModel
	var oldState cloudAWSAccountModel
	resp.Diagnostics.Append(req.State.Get(ctx, &oldState)...)

	if resp.Diagnostics.HasError() {
		return
	}

	if oldState.AccountID.ValueString() == "" {
		return
	}

	resp.Diagnostics.Append(diags...)
	if resp.Diagnostics.HasError() {
		return
	}
	cspmAccount, diags := r.getCSPMAccount(ctx, oldState.AccountID.ValueString())
	for _, diagErr := range diags.Errors() {
		if strings.Contains(diagErr.Detail(), "404 Not Found") {
			tflog.Warn(
				ctx,
				fmt.Sprintf("cspm account %s not found, removing from state", state.AccountID),
				map[string]interface{}{"resp": diagErr.Detail()},
			)
			resp.State.RemoveResource(ctx)
			return
		}
	}

	resp.Diagnostics.Append(diags...)
	if resp.Diagnostics.HasError() {
		return
	}

	state.AccountID = types.StringValue(cspmAccount.AccountID)

	// imports should use the org id from the API since state will be nil.
	if isImport {
		state.OrganizationID = types.StringValue(cspmAccount.OrganizationID)
	} else {
		state.OrganizationID = oldState.OrganizationID
	}

	state.AccountType = types.StringValue(cspmAccount.AccountType)
	state.DeploymentMethod = oldState.DeploymentMethod
	if state.DeploymentMethod.IsNull() {
		state.DeploymentMethod = types.StringValue("terraform-native")
	}

	ous := []string{}
	if cspmAccount.IsMaster && len(cspmAccount.TargetOus) != 0 {
		ous = cspmAccount.TargetOus
	}

	targetOUs, diags := types.ListValueFrom(ctx, types.StringType, ous)
	if diags.HasError() {
		resp.Diagnostics.Append(diags...)
	}
	state.TargetOUs = targetOUs

	state.IsOrgManagementAccount = types.BoolValue(cspmAccount.IsMaster)
	state.ExternalID = types.StringValue(cspmAccount.ExternalID)
	state.IntermediateRoleArn = types.StringValue(cspmAccount.IntermediateRoleArn)
	state.IamRoleArn = types.StringValue(cspmAccount.IamRoleArn)
	state.IamRoleName = types.StringValue(getRoleNameFromArn(cspmAccount.IamRoleArn))
	state.EventbusName = types.StringValue(cspmAccount.EventbusName)
	state.EventbusArn = types.StringValue(cspmAccount.AwsEventbusArn)
	state.CloudTrailBucketName = types.StringValue(cspmAccount.AwsCloudtrailBucketName)
	state.DspmRoleArn = types.StringValue(cspmAccount.DspmRoleArn)
	state.DspmRoleName = types.StringValue(getRoleNameFromArn(cspmAccount.DspmRoleArn))
	state.VulnerabilityScanningRoleArn = types.StringValue(cspmAccount.VulnerabilityScanningRoleArn)
	state.VulnerabilityScanningRoleName = types.StringValue(getRoleNameFromArn(cspmAccount.VulnerabilityScanningRoleArn))

	agentlessRoleName := resolveAgentlessScanningRoleName(cspmAccount)

	state.AgentlessScanningRoleName = types.StringValue(agentlessRoleName)

	// for each feature options
	// if old state is nil, we are importing
	// if not, copy old state and then update with data from backend
	if oldState.AssetInventory != nil {
		state.AssetInventory = oldState.AssetInventory
	} else {
		state.AssetInventory = &assetInventoryOptions{
			Enabled: types.BoolValue(true), // asset inventory is always enabled
		}
	}

	if oldState.RealtimeVisibility != nil {
		state.RealtimeVisibility = &realtimeVisibilityOptions{
			UseExistingCloudTrail: oldState.RealtimeVisibility.UseExistingCloudTrail,
			CloudTrailRegion:      oldState.RealtimeVisibility.CloudTrailRegion,
			Regions:               safeRegionsCopy(ctx, oldState.RealtimeVisibility.Regions),
		}
	} else {
		state.RealtimeVisibility = &realtimeVisibilityOptions{
			UseExistingCloudTrail: types.BoolValue(true),
			Regions:               types.ListNull(types.StringType),
		}
	}
	state.RealtimeVisibility.Enabled = types.BoolValue(cspmAccount.BehaviorAssessmentEnabled)
	if cspmAccount.AwsCloudtrailRegion != "" {
		state.RealtimeVisibility.CloudTrailRegion = types.StringValue(
			cspmAccount.AwsCloudtrailRegion,
		)
	}

	if oldState.SensorManagement != nil {
		state.SensorManagement = oldState.SensorManagement
	} else {
		state.SensorManagement = &sensorManagementOptions{}
	}
	state.SensorManagement.Enabled = types.BoolPointerValue(cspmAccount.SensorManagementEnabled)

	if oldState.DSPM != nil {
		state.DSPM = &dspmOptions{
			Enabled:  oldState.DSPM.Enabled,
			RoleName: oldState.DSPM.RoleName,
			Regions:  safeRegionsCopy(ctx, oldState.DSPM.Regions),
		}
	} else {
		state.DSPM = &dspmOptions{
			Regions: types.ListNull(types.StringType),
		}
	}
	state.DSPM.Enabled = types.BoolValue(cspmAccount.DspmEnabled)

	if oldState.VulnerabilityScanning != nil {
		state.VulnerabilityScanning = &vulnerabilityScanningOptions{
			Enabled:  oldState.VulnerabilityScanning.Enabled,
			RoleName: oldState.VulnerabilityScanning.RoleName,
			Regions:  safeRegionsCopy(ctx, oldState.VulnerabilityScanning.Regions),
		}
	} else {
		state.VulnerabilityScanning = &vulnerabilityScanningOptions{
			Regions: types.ListNull(types.StringType),
		}
	}
	state.VulnerabilityScanning.Enabled = types.BoolValue(cspmAccount.VulnerabilityScanningEnabled)

	// save current state
	diags = resp.State.Set(ctx, &state)
	resp.Diagnostics.Append(diags...)
	if resp.Diagnostics.HasError() {
		return
	}

	cloudAccount, _, diags := r.getCloudAccount(ctx, oldState.AccountID.ValueString())

	for _, diagErr := range diags.Errors() {
		if strings.Contains(diagErr.Detail(), "404 Not Found") {
			tflog.Warn(
				ctx,
				fmt.Sprintf("cloud account %s not found", state.AccountID),
				map[string]interface{}{"resp": diagErr.Detail()},
			)

			cloudAccState.Created = false
		} else {
			resp.Diagnostics.Append(diagErr)
		}
	}

	if resp.Diagnostics.HasError() {
		return
	}

	state.wrap(cloudAccount)

	if oldState.IDP != nil {
		state.IDP = oldState.IDP
	} else {
		state.IDP = &idpOptions{
			Enabled: types.BoolValue(false),
		}
	}

	if cloudAccState.Created {
		tflog.Info(
			ctx,
			"found cloud registration account",
			map[string]interface{}{"account_id": cloudAccount.AccountID},
		)
		for _, p := range cloudAccount.Products {
			if *p.Product == "idp" {
				state.IDP.Enabled = types.BoolValue(true)
				state.IDP.Status = types.StringValue("configured")
				break
			}
		}
		state.ResourceNamePrefix = types.StringValue(cloudAccount.ResourceNamePrefix)
		state.ResourceNameSuffix = types.StringValue(cloudAccount.ResourceNameSuffix)

		// Parse regions from Settings map
		diags := parseRegionsFromSettings(ctx, cloudAccount.Settings, &state, &oldState)
		resp.Diagnostics.Append(diags...)
	} else {
		// Cloud Registration account doesn't exist - set regions to null
		if state.RealtimeVisibility != nil {
			state.RealtimeVisibility.Regions = types.ListNull(types.StringType)
		}
		if state.DSPM != nil {
			state.DSPM.Regions = types.ListNull(types.StringType)
		}
		if state.VulnerabilityScanning != nil {
			state.VulnerabilityScanning.Regions = types.ListNull(types.StringType)
		}
	}

	cloudAccPrivateState, err := json.Marshal(cloudAccState)
	if err != nil {
		resp.Diagnostics.AddError("Unable to marshal private account state in read", err.Error())
	}

	resp.Diagnostics.Append(resp.Private.SetKey(ctx, cloudStateKey, cloudAccPrivateState)...)

	// Set refreshed state
	resp.Diagnostics.Append(resp.State.Set(ctx, &state)...)
}

func (r *cloudAWSAccountResource) getCSPMAccount(
	ctx context.Context,
	accountID string,
) (*models.DomainAWSAccountV2, diag.Diagnostics) {
	var diags diag.Diagnostics
	res, status, err := r.client.CspmRegistration.GetCSPMAwsAccount(
		&cspm_registration.GetCSPMAwsAccountParams{
			Context: ctx,
			Ids:     []string{accountID},
		},
	)
	if err != nil {
		if forbidden, ok := err.(*cspm_registration.GetCSPMAwsAccountForbidden); ok {
			tflog.Info(ctx, "forbidden", map[string]interface{}{"resp": forbidden})
			diags.AddError(
				"Failed to read CSPM AWS account: 403 Forbidden",
				scopes.GenerateScopeDescription(cloudSecurityScopes),
			)
			return nil, diags
		}
		diags.AddError(
			"Failed to read CSPM AWS account",
			fmt.Sprintf("Failed to get CSPM AWS account: %s", err.Error()),
		)
		return nil, diags
	}

	// todo: the backend needs to be updated to properly return 404
	if status != nil {
		diags.AddError(
			"Failed to read CSPM AWS account",
			fmt.Sprintf("Failed to get CSPM AWS account: 404 Not Found %s", status.Error()),
		)
		return nil, diags
	}

	if len(res.Payload.Resources) == 0 {
		diags.AddError(
			"Failed to get CSPM AWS account",
			"No error returned from api but CSPM account was not returned. Please report this issue to the provider developers.",
		)

		return nil, diags
	}

	return res.Payload.Resources[0], diags
}

func (r *cloudAWSAccountResource) getCloudAccount(
	ctx context.Context,
	accountID string,
) (*models.DomainCloudAWSAccountV1, bool, diag.Diagnostics) {
	var diags diag.Diagnostics
	res, status, err := r.client.CloudAwsRegistration.CloudRegistrationAwsGetAccounts(
		&cloud_aws_registration.CloudRegistrationAwsGetAccountsParams{
			Context: ctx,
			Ids:     []string{accountID},
		},
	)
	if err != nil {
		if _, ok := err.(*cloud_aws_registration.CloudRegistrationAwsGetAccountsForbidden); ok {
			diags.AddError(
				"Failed to read Cloud Registration AWS account: 403 Forbidden",
				scopes.GenerateScopeDescription(cloudSecurityScopes),
			)
			return nil, false, diags
		}
		diags.AddError(
			"Failed to read Cloud Registration AWS account",
			fmt.Sprintf("Failed to read Cloud Registration AWS account: %s", err.Error()),
		)
		return nil, false, diags
	}
	if status != nil {
		diags.AddError(
			"Failed to read Cloud Registration AWS account",
			fmt.Sprintf(
				"Failed to read Cloud Registration AWS account: 404 Not Found %s",
				status.Error(),
			),
		)
		return nil, false, diags
	}

	if len(res.Payload.Resources) == 0 {
		diags.AddWarning(
			"Failed to read Cloud Registration AWS account",
			"No error returned from api but Cloud Registration account was not returned. Please report this issue to the provider developers.",
		)

		return nil, false, diags
	}

	return res.Payload.Resources[0], true, diags
}

func (m *cloudAWSAccountModel) wrap(cloudAccount *models.DomainCloudAWSAccountV1) {
	// Update S3 log ingestion fields from API response settings
	// All APIs now use period notation consistently
	m.RealtimeVisibility.LogIngestionMethod = types.StringValue("eventbridge")
	m.RealtimeVisibility.LogIngestionS3BucketName = types.StringNull()
	m.RealtimeVisibility.LogIngestionSnsTopicArn = types.StringNull()
	m.RealtimeVisibility.LogIngestionS3BucketPrefix = types.StringNull()
	m.RealtimeVisibility.LogIngestionKmsKeyArn = types.StringNull()

	if cloudAccount.Settings != nil {
		if settings, ok := cloudAccount.Settings.(map[string]interface{}); ok {
			if method, exists := settings["log.ingestion.method"]; exists && method != nil {
				if methodStr, ok := method.(string); ok {
					m.RealtimeVisibility.LogIngestionMethod = types.StringValue(methodStr)
				}
			}

			if bucketName, exists := settings["s3.log.ingestion.bucket.name"]; exists && bucketName != nil {
				if bucketNameStr, ok := bucketName.(string); ok {
					m.RealtimeVisibility.LogIngestionS3BucketName = types.StringValue(bucketNameStr)
				}
			}

			if snsTopicArn, exists := settings["s3.log.ingestion.sns.topic.arn"]; exists && snsTopicArn != nil {
				if snsTopicArnStr, ok := snsTopicArn.(string); ok {
					m.RealtimeVisibility.LogIngestionSnsTopicArn = types.StringValue(snsTopicArnStr)
				}
			}

			if bucketPrefix, exists := settings["s3.log.ingestion.bucket.prefix"]; exists && bucketPrefix != nil {
				if bucketPrefixStr, ok := bucketPrefix.(string); ok {
					m.RealtimeVisibility.LogIngestionS3BucketPrefix = types.StringValue(bucketPrefixStr)
				}
			}

			if kmsKeyArn, exists := settings["s3.log.ingestion.kms.key.arn"]; exists && kmsKeyArn != nil {
				if kmsKeyArnStr, ok := kmsKeyArn.(string); ok {
					m.RealtimeVisibility.LogIngestionKmsKeyArn = types.StringValue(kmsKeyArnStr)
				}
			}
		}
	}
}

// Update updates the resource and sets the updated Terraform state on success.
//
//nolint:gocyclo
func (r *cloudAWSAccountResource) Update(
	ctx context.Context,
	req resource.UpdateRequest,
	resp *resource.UpdateResponse,
) {
	accPrivateState, diags := req.Private.GetKey(ctx, cloudStateKey)
	resp.Diagnostics.Append(diags...)
	var cloudAccState cloudAccState
	err := json.Unmarshal(accPrivateState, &cloudAccState)
	if err != nil {
		resp.Diagnostics.AddError(
			"Internal provider error",
			"Failed to unmarshal private account state: "+err.Error(),
		)
	}

	// Retrieve values from plan
	var plan cloudAWSAccountModel
	resp.Diagnostics.Append(req.Plan.Get(ctx, &plan)...)
	if resp.Diagnostics.HasError() {
		return
	}

	// Retrieve values from state
	var state cloudAWSAccountModel
	resp.Diagnostics.Append(req.State.Get(ctx, &state)...)
	if resp.Diagnostics.HasError() {
		return
	}

	cspmAccount, diags := r.updateCSPMAccount(ctx, plan)

	resp.Diagnostics.Append(diags...)
	if resp.Diagnostics.HasError() {
		return
	}
	plan.AccountID = types.StringValue(cspmAccount.AccountID)
	plan.OrganizationID = state.OrganizationID
	plan.AccountType = types.StringValue(cspmAccount.AccountType)
	plan.DeploymentMethod = state.DeploymentMethod
	if state.DeploymentMethod.IsNull() {
		plan.DeploymentMethod = types.StringValue("terraform-native")
	}
	plan.TargetOUs = state.TargetOUs
	if cspmAccount.IsMaster && len(cspmAccount.TargetOus) != 0 {
		targetOUs, diags := types.ListValueFrom(ctx, types.StringType, cspmAccount.TargetOus)
		if diags.HasError() {
			resp.Diagnostics.Append(diags...)
		}
		plan.TargetOUs = targetOUs
	}
	plan.IsOrgManagementAccount = types.BoolValue(cspmAccount.IsMaster)
	plan.ExternalID = types.StringValue(cspmAccount.ExternalID)
	plan.IntermediateRoleArn = types.StringValue(cspmAccount.IntermediateRoleArn)
	plan.IamRoleArn = types.StringValue(cspmAccount.IamRoleArn)
	plan.IamRoleName = types.StringValue(getRoleNameFromArn(cspmAccount.IamRoleArn))
	plan.EventbusName = types.StringValue(cspmAccount.EventbusName)
	plan.EventbusArn = types.StringValue(cspmAccount.AwsEventbusArn)
	plan.CloudTrailBucketName = types.StringValue(cspmAccount.AwsCloudtrailBucketName)
	plan.DspmRoleArn = types.StringValue(cspmAccount.DspmRoleArn)
	plan.DspmRoleName = types.StringValue(getRoleNameFromArn(cspmAccount.DspmRoleArn))
	plan.VulnerabilityScanningRoleArn = types.StringValue(cspmAccount.VulnerabilityScanningRoleArn)
	plan.VulnerabilityScanningRoleName = types.StringValue(getRoleNameFromArn(cspmAccount.VulnerabilityScanningRoleArn))

	agentlessRoleName := resolveAgentlessScanningRoleName(cspmAccount)

	plan.AgentlessScanningRoleName = types.StringValue(agentlessRoleName)

	// Preserve regions from the plan (these are input from the user and not returned from CSPM API)
	// The regions are only used in Cloud Registration API calls

	plan.RealtimeVisibility.Enabled = types.BoolValue(cspmAccount.BehaviorAssessmentEnabled)
	if cspmAccount.AwsCloudtrailRegion != "" {
		plan.RealtimeVisibility.CloudTrailRegion = types.StringValue(
			cspmAccount.AwsCloudtrailRegion,
		)
	}

	plan.SensorManagement.Enabled = types.BoolPointerValue(cspmAccount.SensorManagementEnabled)

	plan.DSPM.Enabled = types.BoolValue(cspmAccount.DspmEnabled)

	plan.VulnerabilityScanning.Enabled = types.BoolValue(cspmAccount.VulnerabilityScanningEnabled)

	// save current state
	diags = resp.State.Set(ctx, plan)
	resp.Diagnostics.Append(diags...)
	if resp.Diagnostics.HasError() {
		return
	}

	var cloudAccount *models.DomainCloudAWSAccountV1
	if cloudAccState.Created {
		cloudAccount, diags = r.updateCloudAccount(ctx, plan)
	} else {
		cloudAccount, diags = r.createCloudAccount(ctx, plan)
	}

	resp.Diagnostics.Append(diags...)
	if resp.Diagnostics.HasError() {
		return
	}
	plan.wrap(cloudAccount)

	plan.IDP = &idpOptions{
		Enabled: types.BoolValue(false),
		Status:  types.StringValue("configured"),
	}
	for _, p := range cloudAccount.Products {
		if *p.Product == "idp" {
			plan.IDP.Enabled = types.BoolValue(true)
			break
		}
	}

	// Set refreshed state
	diags = resp.State.Set(ctx, plan)
	resp.Diagnostics.Append(diags...)
	if resp.Diagnostics.HasError() {
		return
	}
}

func (r *cloudAWSAccountResource) updateCSPMAccount(
	ctx context.Context,
	model cloudAWSAccountModel,
) (*models.DomainAWSAccountV2, diag.Diagnostics) {
	var diags diag.Diagnostics
	var targetOUs []string

	diags.Append(model.TargetOUs.ElementsAs(ctx, &targetOUs, false)...)
	patchAccount := models.RegistrationAWSAccountPatch{
		AccountID: model.AccountID.ValueStringPointer(),
		TargetOus: targetOUs,
	}
	if model.RealtimeVisibility != nil {
		patchAccount.BehaviorAssessmentEnabled = model.RealtimeVisibility.Enabled.ValueBoolPointer()
		patchAccount.CloudtrailRegion = model.RealtimeVisibility.CloudTrailRegion.ValueString()
	}
	if model.SensorManagement != nil {
		patchAccount.SensorManagementEnabled = model.SensorManagement.Enabled.ValueBoolPointer()
	}
	if model.DSPM != nil {
		patchAccount.DspmEnabled = model.DSPM.Enabled.ValueBoolPointer()
		patchAccount.DspmRole = model.DSPM.RoleName.ValueString()
	}
	if model.VulnerabilityScanning != nil {
		patchAccount.VulnerabilityScanningEnabled = model.VulnerabilityScanning.Enabled.ValueBoolPointer()
		patchAccount.VulnerabilityScanningRole = model.VulnerabilityScanning.RoleName.ValueString()
	}

	res, status, err := r.client.CspmRegistration.PatchCSPMAwsAccount(
		&cspm_registration.PatchCSPMAwsAccountParams{
			Context: ctx,
			Body: &models.RegistrationAWSAccountPatchRequest{
				Resources: []*models.RegistrationAWSAccountPatch{
					&patchAccount,
				},
			},
		},
	)
	if err != nil {
		if _, ok := err.(*cspm_registration.PatchCSPMAwsAccountForbidden); ok {
			diags.AddError(
				"Failed to update CSPM AWS account: 403 Forbidden",
				scopes.GenerateScopeDescription(cloudSecurityScopes),
			)
			return nil, diags
		}
		diags.AddError(
			"Failed to update CSPM AWS account",
			fmt.Sprintf("Failed to update CSPM AWS account: %s", err.Error()),
		)
		return nil, diags
	}
	if status != nil {
		diags.AddError(
			"Failed to update CSPM AWS account",
			fmt.Sprintf("Failed to update CSPM AWS account: %s", status.Error()),
		)
		return nil, diags
	}

	if res.Payload == nil || len(res.Payload.Resources) == 0 {
		diags.AddError(
			"Failed to update CSPM AWS account",
			"No error returned from api but CSPM account was not returned. Please report this issue to the provider developers.",
		)
		return nil, diags
	}
	return res.Payload.Resources[0], diags
}

func (r *cloudAWSAccountResource) updateCloudAccount(
	ctx context.Context,
	model cloudAWSAccountModel,
) (*models.DomainCloudAWSAccountV1, diag.Diagnostics) {
	var diags diag.Diagnostics
	patchAccount := models.RestAWSAccountPatchExtV1{
		AccountID:          model.AccountID.ValueStringPointer(),
		ResourceNamePrefix: model.ResourceNamePrefix.ValueString(),
		ResourceNameSuffix: model.ResourceNameSuffix.ValueString(),
	}
<<<<<<< HEAD

	// Add regions - only set when explicitly provided
	if model.RealtimeVisibility != nil && utils.IsKnown(model.RealtimeVisibility.Regions) {
		var rtvdRegions []string
		diags.Append(model.RealtimeVisibility.Regions.ElementsAs(ctx, &rtvdRegions, false)...)
		if !diags.HasError() {
			patchAccount.IoaRegions = rtvdRegions
		}
	}

	if model.DSPM != nil && utils.IsKnown(model.DSPM.Regions) {
		var dspmRegions []string
		diags.Append(model.DSPM.Regions.ElementsAs(ctx, &dspmRegions, false)...)
		if !diags.HasError() {
			patchAccount.DspmRegions = dspmRegions
		}
	}

	if model.VulnerabilityScanning != nil && utils.IsKnown(model.VulnerabilityScanning.Regions) {
		var vulnRegions []string
		diags.Append(model.VulnerabilityScanning.Regions.ElementsAs(ctx, &vulnRegions, false)...)
		if !diags.HasError() {
			patchAccount.VulnerabilityScanningRegions = vulnRegions
		}
	}

=======
	// Add S3 log ingestion fields if realtime visibility is configured
	if model.RealtimeVisibility != nil {
		if !model.RealtimeVisibility.LogIngestionMethod.IsNull() {
			patchAccount.LogIngestionMethod = model.RealtimeVisibility.LogIngestionMethod.ValueString()
		}
		if !model.RealtimeVisibility.LogIngestionS3BucketName.IsNull() {
			patchAccount.S3LogIngestionBucketName = model.RealtimeVisibility.LogIngestionS3BucketName.ValueString()
		}
		if !model.RealtimeVisibility.LogIngestionS3BucketPrefix.IsNull() {
			patchAccount.S3LogIngestionBucketPrefix = model.RealtimeVisibility.LogIngestionS3BucketPrefix.ValueString()
		}
		if !model.RealtimeVisibility.LogIngestionKmsKeyArn.IsNull() {
			patchAccount.S3LogIngestionKmsKeyArn = model.RealtimeVisibility.LogIngestionKmsKeyArn.ValueString()
		}
		if !model.RealtimeVisibility.LogIngestionSnsTopicArn.IsNull() {
			patchAccount.S3LogIngestionSnsTopicArn = model.RealtimeVisibility.LogIngestionSnsTopicArn.ValueString()
		}
	}
>>>>>>> 308b930c
	if model.AssetInventory != nil && model.AssetInventory.Enabled.ValueBool() {
		patchAccount.CspEvents = true
	}
	productString := "idp"
	patchAccount.Products = []*models.RestAccountProductRequestExtV1{
		{
			Product:  &productString,
			Features: []string{},
		},
	}
	if model.IDP != nil && model.IDP.Enabled.ValueBool() {
		patchAccount.CspEvents = true
		patchAccount.Products[0].Features = append(patchAccount.Products[0].Features, "default")
	}
	res, status, err := r.client.CloudAwsRegistration.CloudRegistrationAwsUpdateAccount(
		&cloud_aws_registration.CloudRegistrationAwsUpdateAccountParams{
			Context: ctx,
			Body: &models.RestAWSAccountPatchRequestExtV1{
				Resources: []*models.RestAWSAccountPatchExtV1{
					&patchAccount,
				},
			},
		},
	)
	if err != nil {
		if _, ok := err.(*cloud_aws_registration.CloudRegistrationAwsUpdateAccountForbidden); ok {
			diags.AddError(
				"Failed to update Cloud Registration AWS account: 403 Forbidden",
				scopes.GenerateScopeDescription(cloudSecurityScopes),
			)
			return nil, diags
		}
		diags.AddError(
			"Failed to update Cloud Registration AWS account",
			fmt.Sprintf("Failed to update Cloud Registration AWS account: %s", err.Error()),
		)
		return nil, diags
	}
	if status != nil {
		diags.AddError(
			"Failed to update Cloud Registration AWS account",
			fmt.Sprintf("Failed to update Cloud Registration AWS account: %s", status.Error()),
		)
		return nil, diags
	}

	if len(res.Payload.Resources) == 0 {
		diags.AddError(
			"Failed to update Cloud Registration AWS account",
			"No error returned from api but Cloud Registration account was not returned. Please report this issue to the provider developers.",
		)
		return nil, diags
	}
	return res.Payload.Resources[0], diags
}

// Delete deletes the resource and removes the Terraform state on success.
func (r *cloudAWSAccountResource) Delete(
	ctx context.Context,
	req resource.DeleteRequest,
	resp *resource.DeleteResponse,
) {
	var state cloudAWSAccountModel
	diags := req.State.Get(ctx, &state)
	resp.Diagnostics.Append(diags...)
	if resp.Diagnostics.HasError() {
		return
	}

	if state.IDP.Status.ValueString() != "" {
		diags = append(diags, r.deleteCloudAccount(ctx, state)...)
	}
	diags = append(diags, r.deleteCSPMAccount(ctx, state)...)

	resp.Diagnostics.Append(diags...)
}

func (r *cloudAWSAccountResource) deleteCSPMAccount(
	ctx context.Context,
	model cloudAWSAccountModel,
) diag.Diagnostics {
	var diags diag.Diagnostics

	// deleting a resource that does not exist.
	if model.AccountID.ValueString() == "" && model.OrganizationID.ValueString() == "" {
		return diags
	}
	params := &cspm_registration.DeleteCSPMAwsAccountParams{
		Context: ctx,
	}
	tflog.Info(ctx, "deleting CSPM account", map[string]interface{}{
		"account_id":                model.AccountID.ValueString(),
		"organization_id":           model.OrganizationID.ValueString(),
		"is_org_management_account": model.IsOrgManagementAccount.ValueBool(),
	})
	if model.IsOrgManagementAccount.ValueBool() {
		params.OrganizationIds = []string{model.OrganizationID.ValueString()}
	} else {
		params.Ids = []string{model.AccountID.ValueString()}
	}

	_, status, err := r.client.CspmRegistration.DeleteCSPMAwsAccount(params)
	if err != nil {
		if _, ok := err.(*cspm_registration.DeleteCSPMAwsAccountForbidden); ok {
			diags.AddError(
				"Failed to delete CSPM AWS account: 403 Forbidden",
				scopes.GenerateScopeDescription(cloudSecurityScopes),
			)
			return diags
		}
		diags.AddError(
			"Failed to delete CSPM AWS account",
			fmt.Sprintf("Failed to delete CSPM AWS account: %s", err.Error()),
		)
		return diags
	}
	if status != nil {
		// treating this as a 404 not found which is not an error when deleting
		// diags.AddError(
		// 	"Failed to delete CSPM AWS account",
		// 	fmt.Sprintf("Failed to delete CSPM AWS account: %s", status.Error()),
		// )
		return diags
	}
	return diags
}

func (r *cloudAWSAccountResource) deleteCloudAccount(
	ctx context.Context,
	model cloudAWSAccountModel,
) diag.Diagnostics {
	var diags diag.Diagnostics

	// deleting a resource that does not exist.
	if model.AccountID.ValueString() == "" && model.OrganizationID.ValueString() == "" {
		return diags
	}
	params := &cloud_aws_registration.CloudRegistrationAwsDeleteAccountParams{
		Context: ctx,
	}
	tflog.Info(ctx, "deleting Cloud Registration account", map[string]interface{}{
		"account_id":                model.AccountID.ValueString(),
		"organization_id":           model.OrganizationID.ValueString(),
		"is_org_management_account": model.IsOrgManagementAccount.ValueBool(),
	})
	if model.IsOrgManagementAccount.ValueBool() {
		params.OrganizationIds = []string{model.OrganizationID.ValueString()}
	} else {
		params.Ids = []string{model.AccountID.ValueString()}
	}

	_, status, err := r.client.CloudAwsRegistration.CloudRegistrationAwsDeleteAccount(params)
	if err != nil {
		if _, ok := err.(*cloud_aws_registration.CloudRegistrationAwsDeleteAccountForbidden); ok {
			diags.AddError(
				"Failed to delete Cloud Registration AWS account: 403 Forbidden",
				scopes.GenerateScopeDescription(cloudSecurityScopes),
			)
			return diags
		}
		diags.AddError(
			"Failed to delete Cloud Registration AWS account",
			fmt.Sprintf("Failed to delete Cloud Registration AWS account: %s", err.Error()),
		)
		return diags
	}
	if status != nil {
		// treating this as a 404 not found which is not an error when deleting
		// diags.AddError(
		// 	"Failed to delete Cloud Registration AWS account",
		// 	fmt.Sprintf("Failed to delete Cloud Registration AWS account: %s", status.Error()),
		// )
		return diags
	}
	return diags
}

// Configure adds the provider configured client to the resource.
func (r *cloudAWSAccountResource) Configure(
	_ context.Context,
	req resource.ConfigureRequest,
	resp *resource.ConfigureResponse,
) {
	if req.ProviderData == nil {
		return
	}

	apiClient, ok := req.ProviderData.(*client.CrowdStrikeAPISpecification)

	if !ok {
		resp.Diagnostics.AddError(
			"Unexpected Resource Configure Type",
			fmt.Sprintf(
				"Expected *client.CrowdStrikeAPISpecification, got: %T. Please report this issue to the provider developers.",
				req.ProviderData,
			),
		)

		return
	}

	r.client = apiClient
}

// ImportState implements the logic to support resource imports.
func (r *cloudAWSAccountResource) ImportState(
	ctx context.Context,
	req resource.ImportStateRequest,
	resp *resource.ImportStateResponse,
) {
	resp.Diagnostics.Append(privatestate.MarkPrivateStateForImport(ctx, resp)...)
	if resp.Diagnostics.HasError() {
		return
	}
	resource.ImportStatePassthroughID(ctx, path.Root("account_id"), req, resp)
}

// ValidateConfig runs during validate, plan, and apply
// validate resource is configured as expected.
func (r *cloudAWSAccountResource) ValidateConfig(
	ctx context.Context,
	req resource.ValidateConfigRequest,
	resp *resource.ValidateConfigResponse,
) {
	var config cloudAWSAccountModel
	resp.Diagnostics.Append(req.Config.Get(ctx, &config)...)
	if resp.Diagnostics.HasError() {
		return
	}

	// Validate S3 log ingestion requirements
	if config.RealtimeVisibility != nil && utils.IsKnown(config.RealtimeVisibility.LogIngestionMethod) {
		method := config.RealtimeVisibility.LogIngestionMethod.ValueString()

		if method == "s3" {
			if config.RealtimeVisibility.LogIngestionS3BucketName.IsNull() {
				resp.Diagnostics.AddAttributeError(
					path.Root("realtime_visibility").AtName("log_ingestion_s3_bucket_name"),
					"Missing required field",
					"log_ingestion_s3_bucket_name is required when log_ingestion_method is 's3'",
				)
			}

			if config.RealtimeVisibility.LogIngestionSnsTopicArn.IsNull() {
				resp.Diagnostics.AddAttributeError(
					path.Root("realtime_visibility").AtName("log_ingestion_sns_topic_arn"),
					"Missing required field",
					"log_ingestion_sns_topic_arn is required when log_ingestion_method is 's3'",
				)
			}
		}
	}

	// Validate DSPM and vulnerability scanning role name consistency
	if config.DSPM != nil && config.DSPM.Enabled.ValueBool() && config.VulnerabilityScanning != nil && config.VulnerabilityScanning.Enabled.ValueBool() {
		if config.DSPM.RoleName.IsUnknown() || config.VulnerabilityScanning.RoleName.IsUnknown() {
			return
		}

		dspmRole := config.DSPM.RoleName.ValueString()
		vulnRole := config.VulnerabilityScanning.RoleName.ValueString()

		if dspmRole != vulnRole {
			resp.Diagnostics.AddError(
				"Role Name Mismatch",
				fmt.Sprintf("When both DSPM and Vulnerability Scanning are enabled role names must be identical. DSPM role: '%s', Vulnerability Scanning role: '%s'", dspmRole, vulnRole),
			)
		}
	}
}

// safeRegionsCopy safely copies regions from source, ensuring proper type conversion.
// If source is null or has type issues, returns a proper null list.
func safeRegionsCopy(ctx context.Context, source types.List) types.List {
	if source.IsNull() {
		return types.ListNull(types.StringType)
	}
	if source.IsUnknown() {
		return types.ListUnknown(types.StringType)
	}

	// Check if this is an uninitialized (zero-value) list
	// Zero-value lists have no type information and will cause conversion errors
	if source.Equal(types.List{}) {
		return types.ListNull(types.StringType)
	}

	// Check if the list has invalid or missing element type information
	listType := source.Type(ctx)
	if listType == nil {
		return types.ListNull(types.StringType)
	}

	// If the source list has the wrong element type, try to extract and recreate it
	var regions []string
	if diags := source.ElementsAs(ctx, &regions, false); diags.HasError() {
		// If we can't extract the elements, return null
		return types.ListNull(types.StringType)
	}

	// Recreate the list with proper typing
	attrs := make([]attr.Value, len(regions))
	for i, region := range regions {
		attrs[i] = types.StringValue(region)
	}

	if len(attrs) == 0 {
		return types.ListValueMust(types.StringType, []attr.Value{})
	}

	return types.ListValueMust(types.StringType, attrs)
}

// parseRegionsFromSettings parses region information from the cloudAccount Settings map
// and populates the appropriate region fields in the state model.
// It preserves the original plan values when regions were not explicitly set.
func parseRegionsFromSettings(
	ctx context.Context,
	settings interface{},
	state *cloudAWSAccountModel,
	oldState *cloudAWSAccountModel,
) diag.Diagnostics {
	var diags diag.Diagnostics

	// Initialize with old state values to preserve original plan values using safe copying
	if oldState.DSPM != nil {
		state.DSPM.Regions = safeRegionsCopy(ctx, oldState.DSPM.Regions)
	} else {
		state.DSPM.Regions = types.ListNull(types.StringType)
	}

	if oldState.RealtimeVisibility != nil {
		state.RealtimeVisibility.Regions = safeRegionsCopy(ctx, oldState.RealtimeVisibility.Regions)
	} else {
		state.RealtimeVisibility.Regions = types.ListNull(types.StringType)
	}

	if oldState.VulnerabilityScanning != nil {
		state.VulnerabilityScanning.Regions = safeRegionsCopy(ctx, oldState.VulnerabilityScanning.Regions)
	} else {
		state.VulnerabilityScanning.Regions = types.ListNull(types.StringType)
	}

	if settings == nil {
		return diags
	}

	settingsMap, ok := settings.(map[string]string)
	if !ok {
		return diags
	}

	// Helper function to parse comma-separated regions
	parseRegions := func(regionStr string) (types.List, diag.Diagnostics) {
		if regionStr == "" {
			return types.ListNull(types.StringType), diag.Diagnostics{}
		}
		regions := strings.Split(regionStr, ",")
		for i, region := range regions {
			regions[i] = strings.TrimSpace(region)
		}
		return types.ListValueFrom(ctx, types.StringType, regions)
	}

	// Only update regions if they were originally set (not null) in the plan
	// Parse RTVD regions - only update if originally set
	if oldState.RealtimeVisibility != nil && utils.IsKnown(oldState.RealtimeVisibility.Regions) {
		rtvdRegionsStr := settingsMap["rtvd.regions"]
		if regionsList, regionDiags := parseRegions(rtvdRegionsStr); !regionDiags.HasError() {
			state.RealtimeVisibility.Regions = regionsList
		} else {
			diags.Append(regionDiags...)
		}
	}

	// Parse DSPM regions - only update if originally set
	if oldState.DSPM != nil && utils.IsKnown(oldState.DSPM.Regions) {
		dspmRegionsStr := settingsMap["dspm.regions"]
		if regionsList, regionDiags := parseRegions(dspmRegionsStr); !regionDiags.HasError() {
			state.DSPM.Regions = regionsList
		} else {
			diags.Append(regionDiags...)
		}
	}

	// Parse Vulnerability Scanning regions - only update if originally set
	if oldState.VulnerabilityScanning != nil && utils.IsKnown(oldState.VulnerabilityScanning.Regions) {
		vulnRegionsStr := settingsMap["vulnerability_scanning.regions"]
		if regionsList, regionDiags := parseRegions(vulnRegionsStr); !regionDiags.HasError() {
			state.VulnerabilityScanning.Regions = regionsList
		} else {
			diags.Append(regionDiags...)
		}
	}

	return diags
}<|MERGE_RESOLUTION|>--- conflicted
+++ resolved
@@ -44,12 +44,6 @@
 	RoleName types.String `tfsdk:"role_name"`
 }
 type realtimeVisibilityOptions struct {
-<<<<<<< HEAD
-	Enabled               types.Bool   `tfsdk:"enabled"`
-	CloudTrailRegion      types.String `tfsdk:"cloudtrail_region"`
-	UseExistingCloudTrail types.Bool   `tfsdk:"use_existing_cloudtrail"`
-	Regions               types.List   `tfsdk:"regions"`
-=======
 	Enabled                    types.Bool   `tfsdk:"enabled"`
 	CloudTrailRegion           types.String `tfsdk:"cloudtrail_region"`
 	UseExistingCloudTrail      types.Bool   `tfsdk:"use_existing_cloudtrail"`
@@ -58,7 +52,7 @@
 	LogIngestionSnsTopicArn    types.String `tfsdk:"log_ingestion_sns_topic_arn"`
 	LogIngestionS3BucketPrefix types.String `tfsdk:"log_ingestion_s3_bucket_prefix"`
 	LogIngestionKmsKeyArn      types.String `tfsdk:"log_ingestion_kms_key_arn"`
->>>>>>> 308b930c
+	Regions                    types.List   `tfsdk:"regions"`
 }
 
 type idpOptions struct {
@@ -318,14 +312,6 @@
 						Default:     booldefault.StaticBool(true),
 						Description: "Set to true if a CloudTrail already exists",
 					},
-<<<<<<< HEAD
-					"regions": schema.ListAttribute{
-						Optional:    true,
-						Description: "List of AWS regions for Real-Time Visibility and Detection. Set to ['all'] to ingest events from all regions, or specify a list of specific regions",
-						ElementType: types.StringType,
-						Validators: []validator.List{
-							AWSRegionsOrAllNonEmptyListValidator(),
-=======
 					"log_ingestion_method": schema.StringAttribute{
 						Optional:    true,
 						Computed:    true,
@@ -374,25 +360,20 @@
 								regexp.MustCompile(`^arn:(aws|aws-us-gov|aws-cn):kms:[a-z0-9-]+:[0-9]+:key/[a-f0-9-]+$`),
 								"must be in the format: arn:partition:kms:region:account:key/key-id",
 							),
->>>>>>> 308b930c
+						},
+					},
+					"regions": schema.ListAttribute{
+						Optional:    true,
+						Description: "List of AWS regions for Real-Time Visibility and Detection. Set to ['all'] to ingest events from all regions, or specify a list of specific regions",
+						ElementType: types.StringType,
+						Validators: []validator.List{
+							AWSRegionsOrAllNonEmptyListValidator(),
 						},
 					},
 				},
 				Default: objectdefault.StaticValue(
 					types.ObjectValueMust(
 						map[string]attr.Type{
-<<<<<<< HEAD
-							"enabled":                 types.BoolType,
-							"cloudtrail_region":       types.StringType,
-							"use_existing_cloudtrail": types.BoolType,
-							"regions":                 types.ListType{ElemType: types.StringType},
-						},
-						map[string]attr.Value{
-							"enabled":                 types.BoolValue(false),
-							"cloudtrail_region":       types.StringNull(),
-							"use_existing_cloudtrail": types.BoolValue(true),
-							"regions":                 types.ListNull(types.StringType),
-=======
 							"enabled":                        types.BoolType,
 							"cloudtrail_region":              types.StringType,
 							"use_existing_cloudtrail":        types.BoolType,
@@ -401,6 +382,7 @@
 							"log_ingestion_sns_topic_arn":    types.StringType,
 							"log_ingestion_s3_bucket_prefix": types.StringType,
 							"log_ingestion_kms_key_arn":      types.StringType,
+							"regions":                        types.ListType{ElemType: types.StringType},
 						},
 						map[string]attr.Value{
 							"enabled":                        types.BoolValue(false),
@@ -411,7 +393,7 @@
 							"log_ingestion_sns_topic_arn":    types.StringNull(),
 							"log_ingestion_s3_bucket_prefix": types.StringNull(),
 							"log_ingestion_kms_key_arn":      types.StringNull(),
->>>>>>> 308b930c
+							"regions":                        types.ListNull(types.StringType),
 						},
 					),
 				),
@@ -886,7 +868,23 @@
 		ResourceNamePrefix: model.ResourceNamePrefix.ValueString(),
 		ResourceNameSuffix: model.ResourceNameSuffix.ValueString(),
 	}
-<<<<<<< HEAD
+	// Add S3 log ingestion fields if realtime visibility is configured
+	if model.RealtimeVisibility != nil {
+		createAccount.LogIngestionMethod = model.RealtimeVisibility.LogIngestionMethod.ValueString()
+
+		if !model.RealtimeVisibility.LogIngestionS3BucketName.IsNull() {
+			createAccount.S3LogIngestionBucketName = model.RealtimeVisibility.LogIngestionS3BucketName.ValueString()
+		}
+		if !model.RealtimeVisibility.LogIngestionS3BucketPrefix.IsNull() {
+			createAccount.S3LogIngestionBucketPrefix = model.RealtimeVisibility.LogIngestionS3BucketPrefix.ValueString()
+		}
+		if !model.RealtimeVisibility.LogIngestionKmsKeyArn.IsNull() {
+			createAccount.S3LogIngestionKmsKeyArn = model.RealtimeVisibility.LogIngestionKmsKeyArn.ValueString()
+		}
+		if !model.RealtimeVisibility.LogIngestionSnsTopicArn.IsNull() {
+			createAccount.S3LogIngestionSnsTopicArn = model.RealtimeVisibility.LogIngestionSnsTopicArn.ValueString()
+		}
+	}
 
 	// Add regions - only set when explicitly provided
 	if model.RealtimeVisibility != nil && utils.IsKnown(model.RealtimeVisibility.Regions) {
@@ -913,25 +911,6 @@
 		}
 	}
 
-=======
-	// Add S3 log ingestion fields if realtime visibility is configured
-	if model.RealtimeVisibility != nil {
-		createAccount.LogIngestionMethod = model.RealtimeVisibility.LogIngestionMethod.ValueString()
-
-		if !model.RealtimeVisibility.LogIngestionS3BucketName.IsNull() {
-			createAccount.S3LogIngestionBucketName = model.RealtimeVisibility.LogIngestionS3BucketName.ValueString()
-		}
-		if !model.RealtimeVisibility.LogIngestionS3BucketPrefix.IsNull() {
-			createAccount.S3LogIngestionBucketPrefix = model.RealtimeVisibility.LogIngestionS3BucketPrefix.ValueString()
-		}
-		if !model.RealtimeVisibility.LogIngestionKmsKeyArn.IsNull() {
-			createAccount.S3LogIngestionKmsKeyArn = model.RealtimeVisibility.LogIngestionKmsKeyArn.ValueString()
-		}
-		if !model.RealtimeVisibility.LogIngestionSnsTopicArn.IsNull() {
-			createAccount.S3LogIngestionSnsTopicArn = model.RealtimeVisibility.LogIngestionSnsTopicArn.ValueString()
-		}
-	}
->>>>>>> 308b930c
 	if model.RealtimeVisibility != nil && model.RealtimeVisibility.Enabled.ValueBool() {
 		createAccount.CspEvents = true
 	}
@@ -1574,7 +1553,25 @@
 		ResourceNamePrefix: model.ResourceNamePrefix.ValueString(),
 		ResourceNameSuffix: model.ResourceNameSuffix.ValueString(),
 	}
-<<<<<<< HEAD
+
+	// Add S3 log ingestion fields if realtime visibility is configured
+	if model.RealtimeVisibility != nil {
+		if !model.RealtimeVisibility.LogIngestionMethod.IsNull() {
+			patchAccount.LogIngestionMethod = model.RealtimeVisibility.LogIngestionMethod.ValueString()
+		}
+		if !model.RealtimeVisibility.LogIngestionS3BucketName.IsNull() {
+			patchAccount.S3LogIngestionBucketName = model.RealtimeVisibility.LogIngestionS3BucketName.ValueString()
+		}
+		if !model.RealtimeVisibility.LogIngestionS3BucketPrefix.IsNull() {
+			patchAccount.S3LogIngestionBucketPrefix = model.RealtimeVisibility.LogIngestionS3BucketPrefix.ValueString()
+		}
+		if !model.RealtimeVisibility.LogIngestionKmsKeyArn.IsNull() {
+			patchAccount.S3LogIngestionKmsKeyArn = model.RealtimeVisibility.LogIngestionKmsKeyArn.ValueString()
+		}
+		if !model.RealtimeVisibility.LogIngestionSnsTopicArn.IsNull() {
+			patchAccount.S3LogIngestionSnsTopicArn = model.RealtimeVisibility.LogIngestionSnsTopicArn.ValueString()
+		}
+	}
 
 	// Add regions - only set when explicitly provided
 	if model.RealtimeVisibility != nil && utils.IsKnown(model.RealtimeVisibility.Regions) {
@@ -1601,26 +1598,6 @@
 		}
 	}
 
-=======
-	// Add S3 log ingestion fields if realtime visibility is configured
-	if model.RealtimeVisibility != nil {
-		if !model.RealtimeVisibility.LogIngestionMethod.IsNull() {
-			patchAccount.LogIngestionMethod = model.RealtimeVisibility.LogIngestionMethod.ValueString()
-		}
-		if !model.RealtimeVisibility.LogIngestionS3BucketName.IsNull() {
-			patchAccount.S3LogIngestionBucketName = model.RealtimeVisibility.LogIngestionS3BucketName.ValueString()
-		}
-		if !model.RealtimeVisibility.LogIngestionS3BucketPrefix.IsNull() {
-			patchAccount.S3LogIngestionBucketPrefix = model.RealtimeVisibility.LogIngestionS3BucketPrefix.ValueString()
-		}
-		if !model.RealtimeVisibility.LogIngestionKmsKeyArn.IsNull() {
-			patchAccount.S3LogIngestionKmsKeyArn = model.RealtimeVisibility.LogIngestionKmsKeyArn.ValueString()
-		}
-		if !model.RealtimeVisibility.LogIngestionSnsTopicArn.IsNull() {
-			patchAccount.S3LogIngestionSnsTopicArn = model.RealtimeVisibility.LogIngestionSnsTopicArn.ValueString()
-		}
-	}
->>>>>>> 308b930c
 	if model.AssetInventory != nil && model.AssetInventory.Enabled.ValueBool() {
 		patchAccount.CspEvents = true
 	}
