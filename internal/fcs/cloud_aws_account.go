package fcs

import (
	"context"
	"encoding/json"
	"fmt"
	"regexp"
	"strings"

	"github.com/crowdstrike/gofalcon/falcon/client"
	"github.com/crowdstrike/gofalcon/falcon/client/cloud_aws_registration"
	"github.com/crowdstrike/gofalcon/falcon/client/cspm_registration"
	"github.com/crowdstrike/gofalcon/falcon/models"
	privatestate "github.com/crowdstrike/terraform-provider-crowdstrike/internal/private_state"
	"github.com/crowdstrike/terraform-provider-crowdstrike/internal/scopes"
	"github.com/crowdstrike/terraform-provider-crowdstrike/internal/utils"
	"github.com/hashicorp/terraform-plugin-framework-validators/listvalidator"
	"github.com/hashicorp/terraform-plugin-framework-validators/resourcevalidator"
	"github.com/hashicorp/terraform-plugin-framework-validators/stringvalidator"
	"github.com/hashicorp/terraform-plugin-framework/attr"
	"github.com/hashicorp/terraform-plugin-framework/diag"
	"github.com/hashicorp/terraform-plugin-framework/path"
	"github.com/hashicorp/terraform-plugin-framework/resource"
	"github.com/hashicorp/terraform-plugin-framework/resource/schema"
	"github.com/hashicorp/terraform-plugin-framework/resource/schema/booldefault"
	"github.com/hashicorp/terraform-plugin-framework/resource/schema/boolplanmodifier"
	"github.com/hashicorp/terraform-plugin-framework/resource/schema/listdefault"
	"github.com/hashicorp/terraform-plugin-framework/resource/schema/listplanmodifier"
	"github.com/hashicorp/terraform-plugin-framework/resource/schema/objectdefault"
	"github.com/hashicorp/terraform-plugin-framework/resource/schema/objectplanmodifier"
	"github.com/hashicorp/terraform-plugin-framework/resource/schema/planmodifier"
	"github.com/hashicorp/terraform-plugin-framework/resource/schema/stringdefault"
	"github.com/hashicorp/terraform-plugin-framework/resource/schema/stringplanmodifier"
	"github.com/hashicorp/terraform-plugin-framework/schema/validator"
	"github.com/hashicorp/terraform-plugin-framework/types"
	"github.com/hashicorp/terraform-plugin-log/tflog"
)

type cloudAWSAccountResource struct {
	client *client.CrowdStrikeAPISpecification
}

type assetInventoryOptions struct {
	Enabled  types.Bool   `tfsdk:"enabled"`
	RoleName types.String `tfsdk:"role_name"`
}
type realtimeVisibilityOptions struct {
	Enabled                    types.Bool   `tfsdk:"enabled"`
	CloudTrailRegion           types.String `tfsdk:"cloudtrail_region"`
	UseExistingCloudTrail      types.Bool   `tfsdk:"use_existing_cloudtrail"`
	LogIngestionMethod         types.String `tfsdk:"log_ingestion_method"`
	LogIngestionS3BucketName   types.String `tfsdk:"log_ingestion_s3_bucket_name"`
	LogIngestionSnsTopicArn    types.String `tfsdk:"log_ingestion_sns_topic_arn"`
	LogIngestionS3BucketPrefix types.String `tfsdk:"log_ingestion_s3_bucket_prefix"`
	LogIngestionKmsKeyArn      types.String `tfsdk:"log_ingestion_kms_key_arn"`
}

type idpOptions struct {
	Enabled types.Bool   `tfsdk:"enabled"`
	Status  types.String `tfsdk:"status"`
}

type sensorManagementOptions struct {
	Enabled types.Bool `tfsdk:"enabled"`
}

type dspmOptions struct {
	Enabled  types.Bool   `tfsdk:"enabled"`
	RoleName types.String `tfsdk:"role_name"`
}

type vulnerabilityScanningOptions struct {
	Enabled  types.Bool   `tfsdk:"enabled"`
	RoleName types.String `tfsdk:"role_name"`
}

// cloudStateKey the private state key used in terraform.
const cloudStateKey = "accountState"

// cloudAccState tracks if the cloud registration account has been created.
type cloudAccState struct {
	Created bool `json:"created"`
}

type cloudAWSAccountModel struct {
	AccountID              types.String                  `tfsdk:"account_id"`
	OrganizationID         types.String                  `tfsdk:"organization_id"`
	TargetOUs              types.List                    `tfsdk:"target_ous"`
	IsOrgManagementAccount types.Bool                    `tfsdk:"is_organization_management_account"`
	AccountType            types.String                  `tfsdk:"account_type"`
	DeploymentMethod       types.String                  `tfsdk:"deployment_method"`
	AssetInventory         *assetInventoryOptions        `tfsdk:"asset_inventory"`
	RealtimeVisibility     *realtimeVisibilityOptions    `tfsdk:"realtime_visibility"`
	IDP                    *idpOptions                   `tfsdk:"idp"`
	SensorManagement       *sensorManagementOptions      `tfsdk:"sensor_management"`
	DSPM                   *dspmOptions                  `tfsdk:"dspm"`
	VulnerabilityScanning  *vulnerabilityScanningOptions `tfsdk:"vulnerability_scanning"`
	ResourceNamePrefix     types.String                  `tfsdk:"resource_name_prefix"`
	ResourceNameSuffix     types.String                  `tfsdk:"resource_name_suffix"`
	// Computed
	ExternalID                    types.String `tfsdk:"external_id"`
	IntermediateRoleArn           types.String `tfsdk:"intermediate_role_arn"`
	IamRoleArn                    types.String `tfsdk:"iam_role_arn"`
	IamRoleName                   types.String `tfsdk:"iam_role_name"`
	EventbusName                  types.String `tfsdk:"eventbus_name"`
	EventbusArn                   types.String `tfsdk:"eventbus_arn"`
	CloudTrailBucketName          types.String `tfsdk:"cloudtrail_bucket_name"`
	DspmRoleArn                   types.String `tfsdk:"dspm_role_arn"`
	DspmRoleName                  types.String `tfsdk:"dspm_role_name"`
	VulnerabilityScanningRoleArn  types.String `tfsdk:"vulnerability_scanning_role_arn"`
	VulnerabilityScanningRoleName types.String `tfsdk:"vulnerability_scanning_role_name"`
	AgentlessScanningRoleName     types.String `tfsdk:"agentless_scanning_role_name"`
}

// Ensure the implementation satisfies the expected interfaces.
var (
	_ resource.Resource                   = &cloudAWSAccountResource{}
	_ resource.ResourceWithConfigure      = &cloudAWSAccountResource{}
	_ resource.ResourceWithImportState    = &cloudAWSAccountResource{}
	_ resource.ResourceWithValidateConfig = &cloudAWSAccountResource{}
)

// NewCloudAWSAccountResource a helper function to simplify the provider implementation.
func NewCloudAWSAccountResource() resource.Resource {
	return &cloudAWSAccountResource{}
}

// Metadata returns the resource type name.
func (r *cloudAWSAccountResource) Metadata(
	_ context.Context,
	req resource.MetadataRequest,
	resp *resource.MetadataResponse,
) {
	resp.TypeName = req.ProviderTypeName + "_cloud_aws_account"
}

func (r *cloudAWSAccountResource) ConfigValidators(ctx context.Context) []resource.ConfigValidator {
	return []resource.ConfigValidator{
		resourcevalidator.RequiredTogether(
			path.MatchRoot("realtime_visibility.log_ingestion_sns_topic_arn"),
			path.MatchRoot("realtime_visibility.log_ingestion_s3_bucket_name")),
	}
}

// Schema defines the schema for the resource.
func (r *cloudAWSAccountResource) Schema(
	_ context.Context,
	_ resource.SchemaRequest,
	resp *resource.SchemaResponse,
) {
	resp.Schema = schema.Schema{
		MarkdownDescription: fmt.Sprintf(
			"Falcon Cloud Security --- This resource registers an AWS account or organization in Falcon Cloud Security.\n\n%s",
			scopes.GenerateScopeDescription(cloudSecurityScopes),
		),
		Attributes: map[string]schema.Attribute{
			"account_id": schema.StringAttribute{
				Required:    true,
				Description: "The AWS Account ID",
				PlanModifiers: []planmodifier.String{
					stringplanmodifier.RequiresReplace(),
					stringplanmodifier.UseStateForUnknown(),
				},
				Validators: []validator.String{
					stringvalidator.LengthBetween(12, 12),
					stringvalidator.RegexMatches(
						regexp.MustCompile(`^[0-9]+$`),
						"must be exactly 12 digits",
					),
				},
			},
			"organization_id": schema.StringAttribute{
				Optional:            true,
				Computed:            true,
				Default:             stringdefault.StaticString(""),
				Description:         "The AWS Organization ID (starts with 'o-'). When specified, accounts within the organization will be registered. If target_ous is empty, all accounts in the organization will be registered. The account_id must be the organization's management account ID.",
				MarkdownDescription: "The AWS Organization ID (starts with `o-`). When specified, accounts within the organization will be registered. If `target_ous` is empty, all accounts in the organization will be registered. The `account_id` must be the organization's management account ID.",
				PlanModifiers: []planmodifier.String{
					stringplanmodifier.UseStateForUnknown(),
					stringplanmodifier.RequiresReplace(),
				},
				Validators: []validator.String{
					stringvalidator.Any(
						stringvalidator.LengthAtMost(0),
						stringvalidator.All(
							stringvalidator.LengthBetween(12, 34),
							stringvalidator.RegexMatches(
								regexp.MustCompile(`^o-[a-z0-9]{10,32}$`),
								"must be in the format of o-xxxxxxxxxx",
							),
						),
					),
				},
			},
			"target_ous": schema.ListAttribute{
				Optional:    true,
				Computed:    true,
				Description: "The list of target Organizational Units",
				Default: listdefault.StaticValue(
					types.ListValueMust(types.StringType, []attr.Value{}),
				),
				PlanModifiers: []planmodifier.List{
					listplanmodifier.UseStateForUnknown(),
				},
				ElementType: types.StringType,
				Validators: []validator.List{
					listvalidator.ValueStringsAre(
						stringvalidator.RegexMatches(
							regexp.MustCompile(
								`^(ou-[0-9a-z]{4,32}-[a-z0-9]{8,32}|r-[0-9a-z]{4,32})$`,
							),
							"must be in the format of ou-xxxx-xxxxxxxx or r-xxxx",
						),
					),
				},
			},
			"resource_name_prefix": schema.StringAttribute{
				Optional:            true,
				Computed:            true,
				Default:             stringdefault.StaticString(""),
				Description:         "The prefix to be added to all resource names",
				MarkdownDescription: "The prefix to be added to all resource names",
				PlanModifiers: []planmodifier.String{
					stringplanmodifier.UseStateForUnknown(),
				},
				Validators: []validator.String{
					stringvalidator.Any(
						stringvalidator.LengthAtMost(28),
					),
				},
			},
			"resource_name_suffix": schema.StringAttribute{
				Optional:            true,
				Computed:            true,
				Default:             stringdefault.StaticString(""),
				Description:         "The suffix to be added to all resource names",
				MarkdownDescription: "The suffix to be added to all resource names",
				PlanModifiers: []planmodifier.String{
					stringplanmodifier.UseStateForUnknown(),
				},
				Validators: []validator.String{
					stringvalidator.Any(
						stringvalidator.LengthAtMost(28),
					),
				},
			},
			"account_type": schema.StringAttribute{
				Optional:    true,
				Default:     stringdefault.StaticString("commercial"),
				Computed:    true,
				Description: "The AWS account type. Value is 'commercial' for Commercial cloud accounts. For GovCloud environments, value can be either 'commercial' or 'gov' depending on the account type",
				Validators: []validator.String{
					stringvalidator.OneOf("commercial", "gov"),
				},
			},
			"deployment_method": schema.StringAttribute{
				Optional:    true,
				Default:     stringdefault.StaticString("terraform-native"),
				Computed:    true,
				Description: "How the account was deployed. Valid values are 'terraform-native' and 'terraform-cft'",
				PlanModifiers: []planmodifier.String{
					stringplanmodifier.UseStateForUnknown(),
				},
				Validators: []validator.String{
					stringvalidator.OneOf("terraform-native", "terraform-cft"),
				},
			},
			"asset_inventory": schema.SingleNestedAttribute{
				Required: false,
				Optional: true,
				Computed: true,
				Attributes: map[string]schema.Attribute{
					"enabled": schema.BoolAttribute{
						Required:    true,
						Description: "Enable asset inventory",
					},
					"role_name": schema.StringAttribute{
						Optional:    true,
						Description: "Custom AWS IAM role name",
						PlanModifiers: []planmodifier.String{
							stringplanmodifier.RequiresReplace(),
						},
					},
				},
				Default: objectdefault.StaticValue(
					types.ObjectValueMust(
						map[string]attr.Type{
							"enabled":   types.BoolType,
							"role_name": types.StringType,
						},
						map[string]attr.Value{
							"enabled":   types.BoolValue(true),
							"role_name": types.StringNull(),
						},
					),
				),
				PlanModifiers: []planmodifier.Object{
					objectplanmodifier.UseStateForUnknown(),
				},
			},
			"realtime_visibility": schema.SingleNestedAttribute{
				Required:    false,
				Optional:    true,
				Computed:    true,
				Description: "Configuration for real-time visibility and detection. When not specified, defaults to disabled (enabled=false) with cloudtrail_region set based on account_type (us-gov-west-1 for gov accounts, us-east-1 for commercial accounts) and use_existing_cloudtrail=true",
				Attributes: map[string]schema.Attribute{
					"enabled": schema.BoolAttribute{
						Required:    true,
						Description: "Enable real-time visibility and detection",
					},
					"cloudtrail_region": schema.StringAttribute{
						Required:    true,
						Description: "The AWS region of the CloudTrail bucket",
					},
					"use_existing_cloudtrail": schema.BoolAttribute{
						Optional:    true,
						Computed:    true,
						Default:     booldefault.StaticBool(true),
						Description: "Set to true if a CloudTrail already exists",
					},
					"log_ingestion_method": schema.StringAttribute{
						Optional:    true,
						Computed:    true,
						Default:     stringdefault.StaticString("eventbridge"),
						Description: "Log ingestion method for real-time visibility. Valid values are 'eventbridge' or 's3'",
						Validators: []validator.String{
							stringvalidator.OneOf("eventbridge", "s3"),
						},
					},
					"log_ingestion_s3_bucket_name": schema.StringAttribute{
						Optional:    true,
						Description: "S3 bucket name for CloudTrail log ingestion when log_ingestion_method is 's3'. Required when using S3 method",
						Validators: []validator.String{
							stringvalidator.All(
								stringvalidator.RegexMatches(
									regexp.MustCompile(`^[a-z0-9][a-z0-9.-]*[a-z0-9]$`),
									"must be 3-63 characters, contain only lowercase letters, numbers, dots, and hyphens, and start/end with alphanumeric characters",
								),
								stringvalidator.LengthAtLeast(3),
								stringvalidator.LengthAtMost(63),
							),
						},
					},
					"log_ingestion_sns_topic_arn": schema.StringAttribute{
						Optional:    true,
						Description: "SNS topic ARN for S3 CloudTrail log notifications when log_ingestion_method is 's3'. Required when using S3 method",
						Validators: []validator.String{
							stringvalidator.RegexMatches(
								regexp.MustCompile(`^arn:(aws|aws-us-gov|aws-cn):sns:[a-z0-9-]+:[0-9]+:[a-zA-Z0-9_-]+$`),
								"must be in the format: arn:partition:sns:region:account:topic-name",
							),
						},
					},
					"log_ingestion_s3_bucket_prefix": schema.StringAttribute{
						Optional:    true,
						Description: "Optional S3 bucket prefix for CloudTrail logs when log_ingestion_method is 's3'",
						Validators: []validator.String{
							stringvalidator.LengthAtMost(1024),
						},
					},
					"log_ingestion_kms_key_arn": schema.StringAttribute{
						Optional:    true,
						Description: "Optional KMS key ARN for S3 bucket encryption when log_ingestion_method is 's3'",
						Validators: []validator.String{
							stringvalidator.RegexMatches(
								regexp.MustCompile(`^arn:(aws|aws-us-gov|aws-cn):kms:[a-z0-9-]+:[0-9]+:key/[a-f0-9-]+$`),
								"must be in the format: arn:partition:kms:region:account:key/key-id",
							),
						},
					},
				},
				Default: objectdefault.StaticValue(
					types.ObjectValueMust(
						map[string]attr.Type{
							"enabled":                        types.BoolType,
							"cloudtrail_region":              types.StringType,
							"use_existing_cloudtrail":        types.BoolType,
							"log_ingestion_method":           types.StringType,
							"log_ingestion_s3_bucket_name":   types.StringType,
							"log_ingestion_sns_topic_arn":    types.StringType,
							"log_ingestion_s3_bucket_prefix": types.StringType,
							"log_ingestion_kms_key_arn":      types.StringType,
						},
						map[string]attr.Value{
							"enabled":                        types.BoolValue(false),
							"cloudtrail_region":              types.StringNull(),
							"use_existing_cloudtrail":        types.BoolValue(true),
							"log_ingestion_method":           types.StringValue("eventbridge"),
							"log_ingestion_s3_bucket_name":   types.StringNull(),
							"log_ingestion_sns_topic_arn":    types.StringNull(),
							"log_ingestion_s3_bucket_prefix": types.StringNull(),
							"log_ingestion_kms_key_arn":      types.StringNull(),
						},
					),
				),
				PlanModifiers: []planmodifier.Object{
					CloudtrailRegionDefault(),
				},
			},
			"idp": schema.SingleNestedAttribute{
				Required: false,
				Computed: true,
				Optional: true,
				Attributes: map[string]schema.Attribute{
					"enabled": schema.BoolAttribute{
						Required:    true,
						Description: "Enable Identity Protection",
						PlanModifiers: []planmodifier.Bool{
							boolplanmodifier.UseStateForUnknown(),
						},
					},
					"status": schema.StringAttribute{
						Computed:    true,
						Description: "Current status of the Identity Protection integration",
						PlanModifiers: []planmodifier.String{
							stringplanmodifier.UseStateForUnknown(),
						},
					},
				},
				Default: objectdefault.StaticValue(
					types.ObjectValueMust(
						map[string]attr.Type{
							"enabled": types.BoolType,
							"status":  types.StringType,
						},
						map[string]attr.Value{
							"enabled": types.BoolValue(false),
							"status":  types.StringNull(),
						},
					),
				),
				PlanModifiers: []planmodifier.Object{
					objectplanmodifier.UseStateForUnknown(),
				},
			},
			"sensor_management": schema.SingleNestedAttribute{
				Required: false,
				Optional: true,
				Computed: true,
				Attributes: map[string]schema.Attribute{
					"enabled": schema.BoolAttribute{
						Required:    true,
						Description: "Enable 1-click sensor deployment",
						PlanModifiers: []planmodifier.Bool{
							boolplanmodifier.UseStateForUnknown(),
						},
					},
				},
				Default: objectdefault.StaticValue(
					types.ObjectValueMust(
						map[string]attr.Type{
							"enabled": types.BoolType,
						},
						map[string]attr.Value{
							"enabled": types.BoolValue(false),
						},
					),
				),
				PlanModifiers: []planmodifier.Object{
					objectplanmodifier.UseStateForUnknown(),
				},
			},
			"dspm": schema.SingleNestedAttribute{
				Required: false,
				Optional: true,
				Computed: true,
				Attributes: map[string]schema.Attribute{
					"enabled": schema.BoolAttribute{
						Required:    true,
						Description: "Enable Data Security Posture Management",
						PlanModifiers: []planmodifier.Bool{
							boolplanmodifier.UseStateForUnknown(),
						},
					},
					"role_name": schema.StringAttribute{
						Optional:    true,
						Description: "Custom AWS IAM role name for Data Security Posture Management",
						PlanModifiers: []planmodifier.String{
							stringplanmodifier.UseStateForUnknown(),
						},
					},
				},
				Default: objectdefault.StaticValue(
					types.ObjectValueMust(
						map[string]attr.Type{
							"enabled":   types.BoolType,
							"role_name": types.StringType,
						},
						map[string]attr.Value{
							"enabled":   types.BoolValue(false),
							"role_name": types.StringNull(),
						},
					),
				),
				PlanModifiers: []planmodifier.Object{
					objectplanmodifier.UseStateForUnknown(),
				},
			},
			"vulnerability_scanning": schema.SingleNestedAttribute{
				Required: false,
				Optional: true,
				Computed: true,
				Attributes: map[string]schema.Attribute{
					"enabled": schema.BoolAttribute{
						Required:    true,
						Description: "Enable Vulnerability Scanning",
						PlanModifiers: []planmodifier.Bool{
							boolplanmodifier.UseStateForUnknown(),
						},
					},
					"role_name": schema.StringAttribute{
						Optional:    true,
						Description: "Custom AWS IAM role name for Vulnerability Scanning",
						PlanModifiers: []planmodifier.String{
							stringplanmodifier.UseStateForUnknown(),
						},
					},
				},
				Default: objectdefault.StaticValue(
					types.ObjectValueMust(
						map[string]attr.Type{
							"enabled":   types.BoolType,
							"role_name": types.StringType,
						},
						map[string]attr.Value{
							"enabled":   types.BoolValue(false),
							"role_name": types.StringNull(),
						},
					),
				),
				PlanModifiers: []planmodifier.Object{
					objectplanmodifier.UseStateForUnknown(),
				},
			},
			// Computed values
			"is_organization_management_account": schema.BoolAttribute{
				Computed:    true,
				Description: "Indicates whether this is the management account (formerly known as the root account) of an AWS Organization",
				PlanModifiers: []planmodifier.Bool{
					boolplanmodifier.UseStateForUnknown(),
				},
			},
			"external_id": schema.StringAttribute{
				Computed:    true,
				Description: "The external ID used to assume the AWS IAM role",
				PlanModifiers: []planmodifier.String{
					stringplanmodifier.UseStateForUnknown(),
				},
			},
			"intermediate_role_arn": schema.StringAttribute{
				Computed:    true,
				Description: "The ARN of the intermediate role used to assume the AWS IAM role",
				PlanModifiers: []planmodifier.String{
					stringplanmodifier.UseStateForUnknown(),
				},
			},
			"iam_role_arn": schema.StringAttribute{
				Computed:    true,
				Description: "The ARN of the AWS IAM role used to access this AWS account",
				PlanModifiers: []planmodifier.String{
					stringplanmodifier.UseStateForUnknown(),
				},
			},
			"iam_role_name": schema.StringAttribute{
				Computed:    true,
				Description: "The name of the AWS IAM role used to access this AWS account",
				PlanModifiers: []planmodifier.String{
					stringplanmodifier.UseStateForUnknown(),
				},
			},
			"eventbus_name": schema.StringAttribute{
				Computed:    true,
				Description: "The name of the Amazon EventBridge used by CrowdStrike to forward messages",
				PlanModifiers: []planmodifier.String{
					stringplanmodifier.UseStateForUnknown(),
				},
			},
			"eventbus_arn": schema.StringAttribute{
				Computed:    true,
				Description: "The ARN of the Amazon EventBridge used by CrowdStrike to forward messages",
				PlanModifiers: []planmodifier.String{
					stringplanmodifier.UseStateForUnknown(),
				},
			},
			"cloudtrail_bucket_name": schema.StringAttribute{
				Computed:    true,
				Description: "The name of the CloudTrail S3 bucket used for real-time visibility",
				PlanModifiers: []planmodifier.String{
					stringplanmodifier.UseStateForUnknown(),
				},
			},
			"dspm_role_arn": schema.StringAttribute{
				Computed:    true,
				Description: "The ARN of the IAM role to be used by CrowdStrike Data Security Posture Management",
				PlanModifiers: []planmodifier.String{
					dspmARNStateModifier(),
				},
			},
			"dspm_role_name": schema.StringAttribute{
				Computed:    true,
				Description: "The name of the IAM role to be used by CrowdStrike Data Security Posture Management",
				PlanModifiers: []planmodifier.String{
					dspmARNStateModifier(),
				},
			},
			"vulnerability_scanning_role_arn": schema.StringAttribute{
				Computed:    true,
				Description: "The ARN of the IAM role to be used by CrowdStrike Vulnerability Scanning",
				PlanModifiers: []planmodifier.String{
					vulnScanningArnStateModifier(),
				},
			},
			"vulnerability_scanning_role_name": schema.StringAttribute{
				Computed:    true,
				Description: "The name of the IAM role to be used by CrowdStrike Vulnerability Scanning",
				PlanModifiers: []planmodifier.String{
					vulnScanningArnStateModifier(),
				},
			},
			"agentless_scanning_role_name": schema.StringAttribute{
				Computed:    true,
				Description: "The name of the IAM role to be used by CrowdStrike Agentless Scanning (DSPM/Vulnerability scanning). If both are configured, the DSPM role takes precedence.",
				PlanModifiers: []planmodifier.String{
					agentlessScanningRoleNameStateModifier(),
				},
			},
		},
	}
}

// Create creates the resource and sets the initial Terraform state.
func (r *cloudAWSAccountResource) Create(
	ctx context.Context,
	req resource.CreateRequest,
	resp *resource.CreateResponse,
) {
	var plan cloudAWSAccountModel

	diags := req.Plan.Get(ctx, &plan)
	resp.Diagnostics.Append(diags...)
	if resp.Diagnostics.HasError() {
		return
	}

	cspmAccount, diags := r.createCSPMAccount(ctx, plan)
	resp.Diagnostics.Append(diags...)
	if resp.Diagnostics.HasError() {
		return
	}

	tflog.Info(ctx, "cspm account created", map[string]interface{}{"account": cspmAccount})
	state := plan
	state.AccountID = types.StringValue(cspmAccount.AccountID)
	state.OrganizationID = types.StringValue(cspmAccount.OrganizationID)
	state.AccountType = types.StringValue(cspmAccount.AccountType)
	if cspmAccount.IsMaster && len(cspmAccount.TargetOus) > 0 {
		targetOUs, diags := types.ListValueFrom(ctx, types.StringType, cspmAccount.TargetOus)
		if diags.HasError() {
			resp.Diagnostics.Append(diags...)
		}
		state.TargetOUs = targetOUs
	}
	state.IsOrgManagementAccount = types.BoolValue(cspmAccount.IsMaster)
	state.ExternalID = types.StringValue(cspmAccount.ExternalID)
	state.IntermediateRoleArn = types.StringValue(cspmAccount.IntermediateRoleArn)
	state.IamRoleArn = types.StringValue(cspmAccount.IamRoleArn)
	state.IamRoleName = types.StringValue(getRoleNameFromArn(cspmAccount.IamRoleArn))
	state.EventbusName = types.StringValue(cspmAccount.EventbusName)
	state.EventbusArn = types.StringValue(cspmAccount.AwsEventbusArn)
	state.CloudTrailBucketName = types.StringValue(cspmAccount.AwsCloudtrailBucketName)
	state.DspmRoleArn = types.StringValue(cspmAccount.DspmRoleArn)
	state.DspmRoleName = types.StringValue(getRoleNameFromArn(cspmAccount.DspmRoleArn))
	state.VulnerabilityScanningRoleArn = types.StringValue(cspmAccount.VulnerabilityScanningRoleArn)
	state.VulnerabilityScanningRoleName = types.StringValue(getRoleNameFromArn(cspmAccount.VulnerabilityScanningRoleArn))

	agentlessRoleName := resolveAgentlessScanningRoleName(cspmAccount)

	state.AgentlessScanningRoleName = types.StringValue(agentlessRoleName)

	// for each feature options
	// update with data from backend

	state.RealtimeVisibility.Enabled = types.BoolValue(cspmAccount.BehaviorAssessmentEnabled)
	if cspmAccount.AwsCloudtrailRegion != "" {
		state.RealtimeVisibility.CloudTrailRegion = types.StringValue(
			cspmAccount.AwsCloudtrailRegion,
		)
	}

	state.SensorManagement.Enabled = types.BoolPointerValue(cspmAccount.SensorManagementEnabled)

	state.DSPM.Enabled = types.BoolValue(cspmAccount.DspmEnabled)
	state.VulnerabilityScanning.Enabled = types.BoolValue(cspmAccount.VulnerabilityScanningEnabled)

	// save current state
	diags = resp.State.Set(ctx, state)
	resp.Diagnostics.Append(diags...)
	if resp.Diagnostics.HasError() {
		return
	}

	// create Cloud Registration account
	cloudAccount, diags := r.createCloudAccount(ctx, plan)
	resp.Diagnostics.Append(diags...)
	if resp.Diagnostics.HasError() {
		return
	}
	state.IDP = &idpOptions{
		Enabled: types.BoolValue(false),
		Status:  types.StringValue("configured"),
	}
	for _, p := range cloudAccount.Products {
		if *p.Product == "idp" {
			state.IDP.Enabled = types.BoolValue(true)
			break
		}
	}

	// Set refreshed state
	diags = resp.State.Set(ctx, state)
	resp.Diagnostics.Append(diags...)
	if resp.Diagnostics.HasError() {
		return
	}
}

// createCSPMAccount creates a new CSPM AWS account from the resource model.
func (r *cloudAWSAccountResource) createCSPMAccount(
	ctx context.Context,
	model cloudAWSAccountModel,
) (*models.DomainAWSAccountV2, diag.Diagnostics) {
	var diags diag.Diagnostics

	var targetOUs []string
	if model.OrganizationID.ValueString() != "" {
		diags.Append(model.TargetOUs.ElementsAs(ctx, &targetOUs, false)...)
	}

	createAccount := models.RegistrationAWSAccountExtV2{
		AccountID:        model.AccountID.ValueStringPointer(),
		OrganizationID:   model.OrganizationID.ValueStringPointer(),
		TargetOus:        targetOUs,
		IsMaster:         model.OrganizationID.ValueString() != "",
		AccountType:      model.AccountType.ValueString(),
		DeploymentMethod: model.DeploymentMethod.ValueString(),
	}

	if model.AssetInventory != nil && model.AssetInventory.RoleName.ValueString() != "" {
		partition := "aws"
		if model.AccountType.ValueString() == "gov" {
			partition = "aws-us-gov"
		}
		roleArn := fmt.Sprintf(
			"arn:%s:iam::%s:role/%s",
			partition,
			model.AccountID.ValueString(),
			model.AssetInventory.RoleName.ValueString(),
		)
		createAccount.IamRoleArn = &roleArn
	}

	if model.RealtimeVisibility != nil {
		createAccount.BehaviorAssessmentEnabled = model.RealtimeVisibility.Enabled.ValueBool()
		createAccount.CloudtrailRegion = model.RealtimeVisibility.CloudTrailRegion.ValueStringPointer()
		createAccount.UseExistingCloudtrail = model.RealtimeVisibility.UseExistingCloudTrail.ValueBool()
	}

	if model.SensorManagement != nil {
		createAccount.SensorManagementEnabled = model.SensorManagement.Enabled.ValueBool()
	}

	if model.DSPM != nil {
		createAccount.DspmEnabled = model.DSPM.Enabled.ValueBool()
		createAccount.DspmRole = model.DSPM.RoleName.ValueString()
	}

	if model.VulnerabilityScanning != nil {
		createAccount.VulnerabilityScanningEnabled = model.VulnerabilityScanning.Enabled.ValueBool()
		createAccount.VulnerabilityScanningRole = model.VulnerabilityScanning.RoleName.ValueString()
	}

	tflog.Info(ctx, "creating CSPM account")
	res, status, err := r.client.CspmRegistration.CreateCSPMAwsAccount(
		&cspm_registration.CreateCSPMAwsAccountParams{
			Context: ctx,
			Body: &models.RegistrationAWSAccountCreateRequestExtV2{
				Resources: []*models.RegistrationAWSAccountExtV2{
					&createAccount,
				},
			},
		},
	)
	if err != nil {
		if _, ok := err.(*cspm_registration.CreateCSPMAwsAccountForbidden); ok {
			diags.AddError(
				"Failed to create CSPM AWS account: 403 Forbidden",
				scopes.GenerateScopeDescription(cloudSecurityScopes),
			)
			return nil, diags
		}
		diags.AddError(
			"Failed to create CSPM AWS account",
			fmt.Sprintf("Failed to create CSPM AWS account: %s", err.Error()),
		)
		return nil, diags
	}
	if status != nil {
		diags.AddError(
			"Failed to create CSPM AWS account",
			fmt.Sprintf("Failed to create CSPM AWS account: %s", status.Error()),
		)
		return nil, diags
	}

	if res.Payload == nil || len(res.Payload.Resources) == 0 {
		diags.AddError(
			"Failed to create CSPM AWS account",
			"No error returned from api but CSPM account was not created. Please report this issue to the provider developers.",
		)

		return nil, diags
	}

	return res.Payload.Resources[0], diags
}

// createAccount creates a new Cloud AWS account from the resource model.
func (r *cloudAWSAccountResource) createCloudAccount(
	ctx context.Context,
	model cloudAWSAccountModel,

) (*models.DomainCloudAWSAccountV1, diag.Diagnostics) {
	var diags diag.Diagnostics
	createAccount := models.RestCloudAWSAccountCreateExtV1{
		AccountID:          model.AccountID.ValueString(),
		OrganizationID:     model.OrganizationID.ValueString(),
		IsMaster:           model.OrganizationID.ValueString() != "",
		AccountType:        model.AccountType.ValueString(),
		ResourceNamePrefix: model.ResourceNamePrefix.ValueString(),
		ResourceNameSuffix: model.ResourceNameSuffix.ValueString(),
	}
	// Add S3 log ingestion fields if realtime visibility is configured
	if model.RealtimeVisibility != nil {
		createAccount.LogIngestionMethod = model.RealtimeVisibility.LogIngestionMethod.ValueString()

		if !model.RealtimeVisibility.LogIngestionS3BucketName.IsNull() {
			createAccount.S3LogIngestionBucketName = model.RealtimeVisibility.LogIngestionS3BucketName.ValueString()
		}
		if !model.RealtimeVisibility.LogIngestionS3BucketPrefix.IsNull() {
			createAccount.S3LogIngestionBucketPrefix = model.RealtimeVisibility.LogIngestionS3BucketPrefix.ValueString()
		}
		if !model.RealtimeVisibility.LogIngestionKmsKeyArn.IsNull() {
			createAccount.S3LogIngestionKmsKeyArn = model.RealtimeVisibility.LogIngestionKmsKeyArn.ValueString()
		}
		if !model.RealtimeVisibility.LogIngestionSnsTopicArn.IsNull() {
			createAccount.S3LogIngestionSnsTopicArn = model.RealtimeVisibility.LogIngestionSnsTopicArn.ValueString()
		}
	}
	if model.RealtimeVisibility != nil && model.RealtimeVisibility.Enabled.ValueBool() {
		createAccount.CspEvents = true
	}
	if model.IDP != nil && model.IDP.Enabled.ValueBool() {
		createAccount.CspEvents = true
		productString := "idp"
		createAccount.Products = []*models.RestAccountProductRequestExtV1{
			{
				Product:  &productString,
				Features: []string{"default"},
			},
		}
	}

	res, status, err := r.client.CloudAwsRegistration.CloudRegistrationAwsCreateAccount(
		&cloud_aws_registration.CloudRegistrationAwsCreateAccountParams{
			Context: ctx,
			Body: &models.RestAWSAccountCreateRequestExtv1{
				Resources: []*models.RestCloudAWSAccountCreateExtV1{
					&createAccount,
				},
			},
		},
	)
	if err != nil {
		if _, ok := err.(*cloud_aws_registration.CloudRegistrationAwsCreateAccountForbidden); ok {
			diags.AddError(
				"Failed to create Cloud Registration AWS account: 403 Forbidden",
				scopes.GenerateScopeDescription(cloudSecurityScopes),
			)
			return nil, diags
		}
		diags.AddError(
			"Failed to create Cloud Registration AWS account",
			fmt.Sprintf("Failed to create Cloud Registration AWS account: %s", err.Error()),
		)
		return nil, diags
	}
	if status != nil {
		diags.AddError(
			"Failed to create Cloud Registration AWS account",
			fmt.Sprintf("Failed to create Cloud Registration AWS account: %s", status.Error()),
		)
		return nil, diags
	}

	if res.Payload == nil || len(res.Payload.Resources) == 0 {
		diags.AddError(
			"Failed to create Cloud Registration AWS account",
			"No error returned from api but Cloud Registration account was not created. Please report this issue to the provider developers.",
		)

		return nil, diags
	}

	return res.Payload.Resources[0], diags
}

// Read refreshes the Terraform state with the latest data.
func (r *cloudAWSAccountResource) Read(
	ctx context.Context,
	req resource.ReadRequest,
	resp *resource.ReadResponse,
) {
	isImport, diags := privatestate.IsImportRead(ctx, req, resp)
	resp.Diagnostics.Append(diags...)
	if resp.Diagnostics.HasError() {
		return
	}

	cloudAccState := cloudAccState{
		Created: true,
	}

	var state cloudAWSAccountModel
	var oldState cloudAWSAccountModel
	resp.Diagnostics.Append(req.State.Get(ctx, &oldState)...)

	if resp.Diagnostics.HasError() {
		return
	}

	if oldState.AccountID.ValueString() == "" {
		return
	}

	resp.Diagnostics.Append(diags...)
	if resp.Diagnostics.HasError() {
		return
	}
	cspmAccount, diags := r.getCSPMAccount(ctx, oldState.AccountID.ValueString())
	for _, diagErr := range diags.Errors() {
		if strings.Contains(diagErr.Detail(), "404 Not Found") {
			tflog.Warn(
				ctx,
				fmt.Sprintf("cspm account %s not found, removing from state", state.AccountID),
				map[string]interface{}{"resp": diagErr.Detail()},
			)
			resp.State.RemoveResource(ctx)
			return
		}
	}

	resp.Diagnostics.Append(diags...)
	if resp.Diagnostics.HasError() {
		return
	}

	state.AccountID = types.StringValue(cspmAccount.AccountID)

	// imports should use the org id from the API since state will be nil.
	if isImport {
		state.OrganizationID = types.StringValue(cspmAccount.OrganizationID)
	} else {
		state.OrganizationID = oldState.OrganizationID
	}

	state.AccountType = types.StringValue(cspmAccount.AccountType)
	state.DeploymentMethod = oldState.DeploymentMethod
	if state.DeploymentMethod.IsNull() {
		state.DeploymentMethod = types.StringValue("terraform-native")
	}

	ous := []string{}
	if cspmAccount.IsMaster && len(cspmAccount.TargetOus) != 0 {
		ous = cspmAccount.TargetOus
	}

	targetOUs, diags := types.ListValueFrom(ctx, types.StringType, ous)
	if diags.HasError() {
		resp.Diagnostics.Append(diags...)
	}
	state.TargetOUs = targetOUs

	state.IsOrgManagementAccount = types.BoolValue(cspmAccount.IsMaster)
	state.ExternalID = types.StringValue(cspmAccount.ExternalID)
	state.IntermediateRoleArn = types.StringValue(cspmAccount.IntermediateRoleArn)
	state.IamRoleArn = types.StringValue(cspmAccount.IamRoleArn)
	state.IamRoleName = types.StringValue(getRoleNameFromArn(cspmAccount.IamRoleArn))
	state.EventbusName = types.StringValue(cspmAccount.EventbusName)
	state.EventbusArn = types.StringValue(cspmAccount.AwsEventbusArn)
	state.CloudTrailBucketName = types.StringValue(cspmAccount.AwsCloudtrailBucketName)
	state.DspmRoleArn = types.StringValue(cspmAccount.DspmRoleArn)
	state.DspmRoleName = types.StringValue(getRoleNameFromArn(cspmAccount.DspmRoleArn))
	state.VulnerabilityScanningRoleArn = types.StringValue(cspmAccount.VulnerabilityScanningRoleArn)
	state.VulnerabilityScanningRoleName = types.StringValue(getRoleNameFromArn(cspmAccount.VulnerabilityScanningRoleArn))

	agentlessRoleName := resolveAgentlessScanningRoleName(cspmAccount)

	state.AgentlessScanningRoleName = types.StringValue(agentlessRoleName)

	// for each feature options
	// if old state is nil, we are importing
	// if not, copy old state and then update with data from backend
	if oldState.AssetInventory != nil {
		state.AssetInventory = oldState.AssetInventory
	} else {
		state.AssetInventory = &assetInventoryOptions{
			Enabled: types.BoolValue(true), // asset inventory is always enabled
		}
	}

	if oldState.RealtimeVisibility != nil {
		state.RealtimeVisibility = oldState.RealtimeVisibility
	} else {
		state.RealtimeVisibility = &realtimeVisibilityOptions{
			UseExistingCloudTrail: types.BoolValue(true),
		}
	}
	state.RealtimeVisibility.Enabled = types.BoolValue(cspmAccount.BehaviorAssessmentEnabled)
	if cspmAccount.AwsCloudtrailRegion != "" {
		state.RealtimeVisibility.CloudTrailRegion = types.StringValue(
			cspmAccount.AwsCloudtrailRegion,
		)
	}

	// Update S3 log ingestion fields from API response settings
	// All APIs now use period notation consistently
	state.RealtimeVisibility.LogIngestionMethod = types.StringValue("eventbridge")
	state.RealtimeVisibility.LogIngestionS3BucketName = types.StringValue("")
	state.RealtimeVisibility.LogIngestionSnsTopicArn = types.StringValue("")
	state.RealtimeVisibility.LogIngestionS3BucketPrefix = types.StringValue("")
	state.RealtimeVisibility.LogIngestionKmsKeyArn = types.StringValue("")

	if cspmAccount.Settings != nil {
		if settings, ok := cspmAccount.Settings.(map[string]interface{}); ok {
			if method, exists := settings["log.ingestion.method"]; exists && method != nil {
				if methodStr, ok := method.(string); ok {
					state.RealtimeVisibility.LogIngestionMethod = types.StringValue(methodStr)
				}
			}

			if bucketName, exists := settings["s3.log.ingestion.bucket.name"]; exists && bucketName != nil {
				if bucketNameStr, ok := bucketName.(string); ok {
					state.RealtimeVisibility.LogIngestionS3BucketName = types.StringValue(bucketNameStr)
				}
			} else {
				state.RealtimeVisibility.LogIngestionS3BucketName = types.StringValue("")
			}

			if snsTopicArn, exists := settings["s3.log.ingestion.sns.topic.arn"]; exists && snsTopicArn != nil {
				if snsTopicArnStr, ok := snsTopicArn.(string); ok {
					state.RealtimeVisibility.LogIngestionSnsTopicArn = types.StringValue(snsTopicArnStr)
				}
			} else {
				state.RealtimeVisibility.LogIngestionSnsTopicArn = types.StringValue("")
			}

			if bucketPrefix, exists := settings["s3.log.ingestion.bucket.prefix"]; exists && bucketPrefix != nil {
				if bucketPrefixStr, ok := bucketPrefix.(string); ok {
					state.RealtimeVisibility.LogIngestionS3BucketPrefix = types.StringValue(bucketPrefixStr)
				}
			} else {
				state.RealtimeVisibility.LogIngestionS3BucketPrefix = types.StringValue("")
			}

			if kmsKeyArn, exists := settings["s3.log.ingestion.kms.key.arn"]; exists && kmsKeyArn != nil {
				if kmsKeyArnStr, ok := kmsKeyArn.(string); ok {
					state.RealtimeVisibility.LogIngestionKmsKeyArn = types.StringValue(kmsKeyArnStr)
				}
			} else {
				state.RealtimeVisibility.LogIngestionKmsKeyArn = types.StringValue("")
			}
		}
	}

	if oldState.SensorManagement != nil {
		state.SensorManagement = oldState.SensorManagement
	} else {
		state.SensorManagement = &sensorManagementOptions{}
	}
	state.SensorManagement.Enabled = types.BoolPointerValue(cspmAccount.SensorManagementEnabled)

	if oldState.DSPM != nil {
		state.DSPM = oldState.DSPM
	} else {
		state.DSPM = &dspmOptions{}
	}
	state.DSPM.Enabled = types.BoolValue(cspmAccount.DspmEnabled)

	if oldState.VulnerabilityScanning != nil {
		state.VulnerabilityScanning = oldState.VulnerabilityScanning
	} else {
		state.VulnerabilityScanning = &vulnerabilityScanningOptions{}
	}
	state.VulnerabilityScanning.Enabled = types.BoolValue(cspmAccount.VulnerabilityScanningEnabled)

	// save current state
	diags = resp.State.Set(ctx, &state)
	resp.Diagnostics.Append(diags...)
	if resp.Diagnostics.HasError() {
		return
	}

	cloudAccount, _, diags := r.getCloudAccount(ctx, oldState.AccountID.ValueString())

	for _, diagErr := range diags.Errors() {
		if strings.Contains(diagErr.Detail(), "404 Not Found") {
			tflog.Warn(
				ctx,
				fmt.Sprintf("cloud account %s not found", state.AccountID),
				map[string]interface{}{"resp": diagErr.Detail()},
			)

			cloudAccState.Created = false
		} else {
			resp.Diagnostics.Append(diagErr)
		}
	}

	if resp.Diagnostics.HasError() {
		return
	}

	if oldState.IDP != nil {
		state.IDP = oldState.IDP
	} else {
		state.IDP = &idpOptions{
			Enabled: types.BoolValue(false),
		}
	}

	if cloudAccState.Created {
		tflog.Info(
			ctx,
			"found cloud registration account",
			map[string]interface{}{"account_id": cloudAccount.AccountID},
		)
		for _, p := range cloudAccount.Products {
			if *p.Product == "idp" {
				state.IDP.Enabled = types.BoolValue(true)
				state.IDP.Status = types.StringValue("configured")
				break
			}
		}
		state.ResourceNamePrefix = types.StringValue(cloudAccount.ResourceNamePrefix)
		state.ResourceNameSuffix = types.StringValue(cloudAccount.ResourceNameSuffix)
	}

	cloudAccPrivateState, err := json.Marshal(cloudAccState)
	if err != nil {
		resp.Diagnostics.AddError("Unable to marshal private account state in read", err.Error())
	}

	resp.Diagnostics.Append(resp.Private.SetKey(ctx, cloudStateKey, cloudAccPrivateState)...)

	// Set refreshed state
	resp.Diagnostics.Append(resp.State.Set(ctx, &state)...)
}

func (r *cloudAWSAccountResource) getCSPMAccount(
	ctx context.Context,
	accountID string,
) (*models.DomainAWSAccountV2, diag.Diagnostics) {
	var diags diag.Diagnostics
	res, status, err := r.client.CspmRegistration.GetCSPMAwsAccount(
		&cspm_registration.GetCSPMAwsAccountParams{
			Context: ctx,
			Ids:     []string{accountID},
		},
	)
	if err != nil {
		if forbidden, ok := err.(*cspm_registration.GetCSPMAwsAccountForbidden); ok {
			tflog.Info(ctx, "forbidden", map[string]interface{}{"resp": forbidden})
			diags.AddError(
				"Failed to read CSPM AWS account: 403 Forbidden",
				scopes.GenerateScopeDescription(cloudSecurityScopes),
			)
			return nil, diags
		}
		diags.AddError(
			"Failed to read CSPM AWS account",
			fmt.Sprintf("Failed to get CSPM AWS account: %s", err.Error()),
		)
		return nil, diags
	}

	// todo: the backend needs to be updated to properly return 404
	if status != nil {
		diags.AddError(
			"Failed to read CSPM AWS account",
			fmt.Sprintf("Failed to get CSPM AWS account: 404 Not Found %s", status.Error()),
		)
		return nil, diags
	}

	if len(res.Payload.Resources) == 0 {
		diags.AddError(
			"Failed to get CSPM AWS account",
			"No error returned from api but CSPM account was not returned. Please report this issue to the provider developers.",
		)

		return nil, diags
	}

	return res.Payload.Resources[0], diags
}

func (r *cloudAWSAccountResource) getCloudAccount(
	ctx context.Context,
	accountID string,
) (*models.DomainCloudAWSAccountV1, bool, diag.Diagnostics) {
	var diags diag.Diagnostics
	res, status, err := r.client.CloudAwsRegistration.CloudRegistrationAwsGetAccounts(
		&cloud_aws_registration.CloudRegistrationAwsGetAccountsParams{
			Context: ctx,
			Ids:     []string{accountID},
		},
	)
	if err != nil {
		if _, ok := err.(*cloud_aws_registration.CloudRegistrationAwsGetAccountsForbidden); ok {
			diags.AddError(
				"Failed to read Cloud Registration AWS account: 403 Forbidden",
				scopes.GenerateScopeDescription(cloudSecurityScopes),
			)
			return nil, false, diags
		}
		diags.AddError(
			"Failed to read Cloud Registration AWS account",
			fmt.Sprintf("Failed to read Cloud Registration AWS account: %s", err.Error()),
		)
		return nil, false, diags
	}
	if status != nil {
		diags.AddError(
			"Failed to read Cloud Registration AWS account",
			fmt.Sprintf(
				"Failed to read Cloud Registration AWS account: 404 Not Found %s",
				status.Error(),
			),
		)
		return nil, false, diags
	}

	if len(res.Payload.Resources) == 0 {
		diags.AddWarning(
			"Failed to read Cloud Registration AWS account",
			"No error returned from api but Cloud Registration account was not returned. Please report this issue to the provider developers.",
		)

		return nil, false, diags
	}

	return res.Payload.Resources[0], true, diags
}

// Update updates the resource and sets the updated Terraform state on success.
func (r *cloudAWSAccountResource) Update(
	ctx context.Context,
	req resource.UpdateRequest,
	resp *resource.UpdateResponse,
) {
	accPrivateState, diags := req.Private.GetKey(ctx, cloudStateKey)
	resp.Diagnostics.Append(diags...)
	var cloudAccState cloudAccState
	err := json.Unmarshal(accPrivateState, &cloudAccState)
	if err != nil {
		resp.Diagnostics.AddError(
			"Internal provider error",
			"Failed to unmarshal private account state: "+err.Error(),
		)
	}

	// Retrieve values from plan
	var plan cloudAWSAccountModel
	resp.Diagnostics.Append(req.Plan.Get(ctx, &plan)...)
	if resp.Diagnostics.HasError() {
		return
	}

	// Retrieve values from state
	var state cloudAWSAccountModel
	resp.Diagnostics.Append(req.State.Get(ctx, &state)...)
	if resp.Diagnostics.HasError() {
		return
	}

	cspmAccount, diags := r.updateCSPMAccount(ctx, plan)

	resp.Diagnostics.Append(diags...)
	if resp.Diagnostics.HasError() {
		return
	}
	plan.AccountID = types.StringValue(cspmAccount.AccountID)
	plan.OrganizationID = state.OrganizationID
	plan.AccountType = types.StringValue(cspmAccount.AccountType)
	plan.DeploymentMethod = state.DeploymentMethod
	if state.DeploymentMethod.IsNull() {
		plan.DeploymentMethod = types.StringValue("terraform-native")
	}
	plan.TargetOUs = state.TargetOUs
	if cspmAccount.IsMaster && len(cspmAccount.TargetOus) != 0 {
		targetOUs, diags := types.ListValueFrom(ctx, types.StringType, cspmAccount.TargetOus)
		if diags.HasError() {
			resp.Diagnostics.Append(diags...)
		}
		plan.TargetOUs = targetOUs
	}
	plan.IsOrgManagementAccount = types.BoolValue(cspmAccount.IsMaster)
	plan.ExternalID = types.StringValue(cspmAccount.ExternalID)
	plan.IntermediateRoleArn = types.StringValue(cspmAccount.IntermediateRoleArn)
	plan.IamRoleArn = types.StringValue(cspmAccount.IamRoleArn)
	plan.IamRoleName = types.StringValue(getRoleNameFromArn(cspmAccount.IamRoleArn))
	plan.EventbusName = types.StringValue(cspmAccount.EventbusName)
	plan.EventbusArn = types.StringValue(cspmAccount.AwsEventbusArn)
	plan.CloudTrailBucketName = types.StringValue(cspmAccount.AwsCloudtrailBucketName)
	plan.DspmRoleArn = types.StringValue(cspmAccount.DspmRoleArn)
	plan.DspmRoleName = types.StringValue(getRoleNameFromArn(cspmAccount.DspmRoleArn))
	plan.VulnerabilityScanningRoleArn = types.StringValue(cspmAccount.VulnerabilityScanningRoleArn)
	plan.VulnerabilityScanningRoleName = types.StringValue(getRoleNameFromArn(cspmAccount.VulnerabilityScanningRoleArn))

	agentlessRoleName := resolveAgentlessScanningRoleName(cspmAccount)

	plan.AgentlessScanningRoleName = types.StringValue(agentlessRoleName)

	plan.RealtimeVisibility.Enabled = types.BoolValue(cspmAccount.BehaviorAssessmentEnabled)
	if cspmAccount.AwsCloudtrailRegion != "" {
		plan.RealtimeVisibility.CloudTrailRegion = types.StringValue(
			cspmAccount.AwsCloudtrailRegion,
		)
	}

<<<<<<< HEAD
	// Update S3 log ingestion fields from API response settings
	// All APIs now use period notation consistently
	plan.RealtimeVisibility.LogIngestionMethod = types.StringValue("eventbridge")
	plan.RealtimeVisibility.LogIngestionS3BucketName = types.StringValue("")
	plan.RealtimeVisibility.LogIngestionSnsTopicArn = types.StringValue("")
	plan.RealtimeVisibility.LogIngestionS3BucketPrefix = types.StringValue("")
	plan.RealtimeVisibility.LogIngestionKmsKeyArn = types.StringValue("")

	if cspmAccount.Settings != nil {
		if settings, ok := cspmAccount.Settings.(map[string]interface{}); ok {
			if method, exists := settings["log.ingestion.method"]; exists && method != nil {
				if methodStr, ok := method.(string); ok {
					plan.RealtimeVisibility.LogIngestionMethod = types.StringValue(methodStr)
				}
			}

			if bucketName, exists := settings["s3.log.ingestion.bucket.name"]; exists && bucketName != nil {
				if bucketNameStr, ok := bucketName.(string); ok {
					plan.RealtimeVisibility.LogIngestionS3BucketName = types.StringValue(bucketNameStr)
				}
			} else {
				plan.RealtimeVisibility.LogIngestionS3BucketName = types.StringValue("")
			}

			if snsTopicArn, exists := settings["s3.log.ingestion.sns.topic.arn"]; exists && snsTopicArn != nil {
				if snsTopicArnStr, ok := snsTopicArn.(string); ok {
					plan.RealtimeVisibility.LogIngestionSnsTopicArn = types.StringValue(snsTopicArnStr)
				}
			} else {
				plan.RealtimeVisibility.LogIngestionSnsTopicArn = types.StringValue("")
			}

			if bucketPrefix, exists := settings["s3.log.ingestion.bucket.prefix"]; exists && bucketPrefix != nil {
				if bucketPrefixStr, ok := bucketPrefix.(string); ok {
					plan.RealtimeVisibility.LogIngestionS3BucketPrefix = types.StringValue(bucketPrefixStr)
				}
			} else {
				plan.RealtimeVisibility.LogIngestionS3BucketPrefix = types.StringValue("")
			}

			if kmsKeyArn, exists := settings["s3.log.ingestion.kms.key.arn"]; exists && kmsKeyArn != nil {
				if kmsKeyArnStr, ok := kmsKeyArn.(string); ok {
					plan.RealtimeVisibility.LogIngestionKmsKeyArn = types.StringValue(kmsKeyArnStr)
				}
			} else {
				plan.RealtimeVisibility.LogIngestionKmsKeyArn = types.StringValue("")
			}
		}
	}

=======
>>>>>>> 4ca919a2
	plan.SensorManagement.Enabled = types.BoolPointerValue(cspmAccount.SensorManagementEnabled)

	plan.DSPM.Enabled = types.BoolValue(cspmAccount.DspmEnabled)

	plan.VulnerabilityScanning.Enabled = types.BoolValue(cspmAccount.VulnerabilityScanningEnabled)

	// save current state
	diags = resp.State.Set(ctx, plan)
	resp.Diagnostics.Append(diags...)
	if resp.Diagnostics.HasError() {
		return
	}

	var cloudAccount *models.DomainCloudAWSAccountV1
	if cloudAccState.Created {
		cloudAccount, diags = r.updateCloudAccount(ctx, plan)
	} else {
		cloudAccount, diags = r.createCloudAccount(ctx, plan)
	}

	resp.Diagnostics.Append(diags...)
	if resp.Diagnostics.HasError() {
		return
	}

	plan.IDP = &idpOptions{
		Enabled: types.BoolValue(false),
		Status:  types.StringValue("configured"),
	}
	for _, p := range cloudAccount.Products {
		if *p.Product == "idp" {
			plan.IDP.Enabled = types.BoolValue(true)
			break
		}
	}

	// Set refreshed state
	diags = resp.State.Set(ctx, plan)
	resp.Diagnostics.Append(diags...)
	if resp.Diagnostics.HasError() {
		return
	}
}

func (r *cloudAWSAccountResource) updateCSPMAccount(
	ctx context.Context,
	model cloudAWSAccountModel,
) (*models.DomainAWSAccountV2, diag.Diagnostics) {
	var diags diag.Diagnostics
	var targetOUs []string

	diags.Append(model.TargetOUs.ElementsAs(ctx, &targetOUs, false)...)
	patchAccount := models.RegistrationAWSAccountPatch{
		AccountID: model.AccountID.ValueStringPointer(),
		TargetOus: targetOUs,
	}
	if model.RealtimeVisibility != nil {
		patchAccount.BehaviorAssessmentEnabled = model.RealtimeVisibility.Enabled.ValueBoolPointer()
		patchAccount.CloudtrailRegion = model.RealtimeVisibility.CloudTrailRegion.ValueString()
	}
	if model.SensorManagement != nil {
		patchAccount.SensorManagementEnabled = model.SensorManagement.Enabled.ValueBoolPointer()
	}
	if model.DSPM != nil {
		patchAccount.DspmEnabled = model.DSPM.Enabled.ValueBoolPointer()
		patchAccount.DspmRole = model.DSPM.RoleName.ValueString()
	}
	if model.VulnerabilityScanning != nil {
		patchAccount.VulnerabilityScanningEnabled = model.VulnerabilityScanning.Enabled.ValueBoolPointer()
		patchAccount.VulnerabilityScanningRole = model.VulnerabilityScanning.RoleName.ValueString()
	}

	res, status, err := r.client.CspmRegistration.PatchCSPMAwsAccount(
		&cspm_registration.PatchCSPMAwsAccountParams{
			Context: ctx,
			Body: &models.RegistrationAWSAccountPatchRequest{
				Resources: []*models.RegistrationAWSAccountPatch{
					&patchAccount,
				},
			},
		},
	)

	if err != nil {
		if _, ok := err.(*cspm_registration.PatchCSPMAwsAccountForbidden); ok {
			diags.AddError(
				"Failed to update CSPM AWS account: 403 Forbidden",
				scopes.GenerateScopeDescription(cloudSecurityScopes),
			)
			return nil, diags
		}
		diags.AddError(
			"Failed to update CSPM AWS account",
			fmt.Sprintf("Failed to update CSPM AWS account: %s", err.Error()),
		)
		return nil, diags
	}
	if status != nil {
		diags.AddError(
			"Failed to update CSPM AWS account",
			fmt.Sprintf("Failed to update CSPM AWS account: %s", status.Error()),
		)
		return nil, diags
	}

	if res.Payload == nil || len(res.Payload.Resources) == 0 {
		diags.AddError(
			"Failed to update CSPM AWS account",
			"No error returned from api but CSPM account was not returned. Please report this issue to the provider developers.",
		)
		return nil, diags
	}
	return res.Payload.Resources[0], diags
}

func (r *cloudAWSAccountResource) updateCloudAccount(
	ctx context.Context,
	model cloudAWSAccountModel,
) (*models.DomainCloudAWSAccountV1, diag.Diagnostics) {
	var diags diag.Diagnostics
	patchAccount := models.RestAWSAccountPatchExtV1{
		AccountID:          model.AccountID.ValueStringPointer(),
		ResourceNamePrefix: model.ResourceNamePrefix.ValueString(),
		ResourceNameSuffix: model.ResourceNameSuffix.ValueString(),
	}
	// Add S3 log ingestion fields if realtime visibility is configured
	if model.RealtimeVisibility != nil {
		if !model.RealtimeVisibility.LogIngestionMethod.IsNull() {
			patchAccount.LogIngestionMethod = model.RealtimeVisibility.LogIngestionMethod.ValueString()
		}
		if !model.RealtimeVisibility.LogIngestionS3BucketName.IsNull() {
			patchAccount.S3LogIngestionBucketName = model.RealtimeVisibility.LogIngestionS3BucketName.ValueString()
		}
		if !model.RealtimeVisibility.LogIngestionS3BucketPrefix.IsNull() {
			patchAccount.S3LogIngestionBucketPrefix = model.RealtimeVisibility.LogIngestionS3BucketPrefix.ValueString()
		}
		if !model.RealtimeVisibility.LogIngestionKmsKeyArn.IsNull() {
			patchAccount.S3LogIngestionKmsKeyArn = model.RealtimeVisibility.LogIngestionKmsKeyArn.ValueString()
		}
		if !model.RealtimeVisibility.LogIngestionSnsTopicArn.IsNull() {
			patchAccount.S3LogIngestionSnsTopicArn = model.RealtimeVisibility.LogIngestionSnsTopicArn.ValueString()
		}
	}
	if model.AssetInventory != nil && model.AssetInventory.Enabled.ValueBool() {
		patchAccount.CspEvents = true
	}
	productString := "idp"
	patchAccount.Products = []*models.RestAccountProductRequestExtV1{
		{
			Product:  &productString,
			Features: []string{},
		},
	}
	if model.IDP != nil && model.IDP.Enabled.ValueBool() {
		patchAccount.CspEvents = true
		patchAccount.Products[0].Features = append(patchAccount.Products[0].Features, "default")
	}
	res, status, err := r.client.CloudAwsRegistration.CloudRegistrationAwsUpdateAccount(
		&cloud_aws_registration.CloudRegistrationAwsUpdateAccountParams{
			Context: ctx,
			Body: &models.RestAWSAccountPatchRequestExtV1{
				Resources: []*models.RestAWSAccountPatchExtV1{
					&patchAccount,
				},
			},
		},
	)

	if err != nil {
		if _, ok := err.(*cloud_aws_registration.CloudRegistrationAwsUpdateAccountForbidden); ok {
			diags.AddError(
				"Failed to update Cloud Registration AWS account: 403 Forbidden",
				scopes.GenerateScopeDescription(cloudSecurityScopes),
			)
			return nil, diags
		}
		diags.AddError(
			"Failed to update Cloud Registration AWS account",
			fmt.Sprintf("Failed to update Cloud Registration AWS account: %s", err.Error()),
		)
		return nil, diags
	}
	if status != nil {
		diags.AddError(
			"Failed to update Cloud Registration AWS account",
			fmt.Sprintf("Failed to update Cloud Registration AWS account: %s", status.Error()),
		)
		return nil, diags
	}

	if len(res.Payload.Resources) == 0 {
		diags.AddError(
			"Failed to update Cloud Registration AWS account",
			"No error returned from api but Cloud Registration account was not returned. Please report this issue to the provider developers.",
		)
		return nil, diags
	}
	return res.Payload.Resources[0], diags
}

// Delete deletes the resource and removes the Terraform state on success.
func (r *cloudAWSAccountResource) Delete(
	ctx context.Context,
	req resource.DeleteRequest,
	resp *resource.DeleteResponse,
) {
	var state cloudAWSAccountModel
	diags := req.State.Get(ctx, &state)
	resp.Diagnostics.Append(diags...)
	if resp.Diagnostics.HasError() {
		return
	}

	if state.IDP.Status.ValueString() != "" {
		diags = append(diags, r.deleteCloudAccount(ctx, state)...)
	}
	diags = append(diags, r.deleteCSPMAccount(ctx, state)...)

	resp.Diagnostics.Append(diags...)
}

func (r *cloudAWSAccountResource) deleteCSPMAccount(
	ctx context.Context,
	model cloudAWSAccountModel,
) diag.Diagnostics {
	var diags diag.Diagnostics

	// deleting a resource that does not exist.
	if model.AccountID.ValueString() == "" && model.OrganizationID.ValueString() == "" {
		return diags
	}
	params := &cspm_registration.DeleteCSPMAwsAccountParams{
		Context: ctx,
	}
	tflog.Info(ctx, "deleting CSPM account", map[string]interface{}{
		"account_id":                model.AccountID.ValueString(),
		"organization_id":           model.OrganizationID.ValueString(),
		"is_org_management_account": model.IsOrgManagementAccount.ValueBool(),
	})
	if model.IsOrgManagementAccount.ValueBool() {
		params.OrganizationIds = []string{model.OrganizationID.ValueString()}
	} else {
		params.Ids = []string{model.AccountID.ValueString()}
	}

	_, status, err := r.client.CspmRegistration.DeleteCSPMAwsAccount(params)
	if err != nil {
		if _, ok := err.(*cspm_registration.DeleteCSPMAwsAccountForbidden); ok {
			diags.AddError(
				"Failed to delete CSPM AWS account: 403 Forbidden",
				scopes.GenerateScopeDescription(cloudSecurityScopes),
			)
			return diags
		}
		diags.AddError(
			"Failed to delete CSPM AWS account",
			fmt.Sprintf("Failed to delete CSPM AWS account: %s", err.Error()),
		)
		return diags
	}
	if status != nil {
		// treating this as a 404 not found which is not an error when deleting
		// diags.AddError(
		// 	"Failed to delete CSPM AWS account",
		// 	fmt.Sprintf("Failed to delete CSPM AWS account: %s", status.Error()),
		// )
		return diags
	}
	return diags
}

func (r *cloudAWSAccountResource) deleteCloudAccount(
	ctx context.Context,
	model cloudAWSAccountModel,
) diag.Diagnostics {
	var diags diag.Diagnostics

	// deleting a resource that does not exist.
	if model.AccountID.ValueString() == "" && model.OrganizationID.ValueString() == "" {
		return diags
	}
	params := &cloud_aws_registration.CloudRegistrationAwsDeleteAccountParams{
		Context: ctx,
	}
	tflog.Info(ctx, "deleting Cloud Registration account", map[string]interface{}{
		"account_id":                model.AccountID.ValueString(),
		"organization_id":           model.OrganizationID.ValueString(),
		"is_org_management_account": model.IsOrgManagementAccount.ValueBool(),
	})
	if model.IsOrgManagementAccount.ValueBool() {
		params.OrganizationIds = []string{model.OrganizationID.ValueString()}
	} else {
		params.Ids = []string{model.AccountID.ValueString()}
	}

	_, status, err := r.client.CloudAwsRegistration.CloudRegistrationAwsDeleteAccount(params)
	if err != nil {
		if _, ok := err.(*cloud_aws_registration.CloudRegistrationAwsDeleteAccountForbidden); ok {
			diags.AddError(
				"Failed to delete Cloud Registration AWS account: 403 Forbidden",
				scopes.GenerateScopeDescription(cloudSecurityScopes),
			)
			return diags
		}
		diags.AddError(
			"Failed to delete Cloud Registration AWS account",
			fmt.Sprintf("Failed to delete Cloud Registration AWS account: %s", err.Error()),
		)
		return diags
	}
	if status != nil {
		// treating this as a 404 not found which is not an error when deleting
		// diags.AddError(
		// 	"Failed to delete Cloud Registration AWS account",
		// 	fmt.Sprintf("Failed to delete Cloud Registration AWS account: %s", status.Error()),
		// )
		return diags
	}
	return diags
}

// Configure adds the provider configured client to the resource.
func (r *cloudAWSAccountResource) Configure(
	ctx context.Context,
	req resource.ConfigureRequest,
	resp *resource.ConfigureResponse,
) {
	if req.ProviderData == nil {
		return
	}

	client, ok := req.ProviderData.(*client.CrowdStrikeAPISpecification)

	if !ok {
		resp.Diagnostics.AddError(
			"Unexpected Resource Configure Type",
			fmt.Sprintf(
				"Expected *client.CrowdStrikeAPISpecification, got: %T. Please report this issue to the provider developers.",
				req.ProviderData,
			),
		)

		return
	}

	r.client = client
}

// ImportState implements the logic to support resource imports.
func (r *cloudAWSAccountResource) ImportState(
	ctx context.Context,
	req resource.ImportStateRequest,
	resp *resource.ImportStateResponse,
) {
	resp.Diagnostics.Append(privatestate.MarkPrivateStateForImport(ctx, resp)...)
	if resp.Diagnostics.HasError() {
		return
	}
	resource.ImportStatePassthroughID(ctx, path.Root("account_id"), req, resp)
}

// ValidateConfig runs during validate, plan, and apply
// validate resource is configured as expected.
func (r *cloudAWSAccountResource) ValidateConfig(
	ctx context.Context,
	req resource.ValidateConfigRequest,
	resp *resource.ValidateConfigResponse,
) {
	var config cloudAWSAccountModel
	resp.Diagnostics.Append(req.Config.Get(ctx, &config)...)
	if resp.Diagnostics.HasError() {
		return
	}

<<<<<<< HEAD
	// Validate S3 log ingestion requirements
	if config.RealtimeVisibility != nil && !config.RealtimeVisibility.LogIngestionMethod.IsNull() {
		method := config.RealtimeVisibility.LogIngestionMethod.ValueString()

		if method == "s3" {
			if config.RealtimeVisibility.LogIngestionS3BucketName.IsNull() ||
				!utils.IsKnown(config.RealtimeVisibility.LogIngestionS3BucketName) {
				resp.Diagnostics.AddAttributeError(
					path.Root("realtime_visibility").AtName("log_ingestion_s3_bucket_name"),
					"Missing required field",
					"log_ingestion_s3_bucket_name is required when log_ingestion_method is 's3'",
				)
			}

			if config.RealtimeVisibility.LogIngestionSnsTopicArn.IsNull() ||
				!utils.IsKnown(config.RealtimeVisibility.LogIngestionSnsTopicArn) {
				resp.Diagnostics.AddAttributeError(
					path.Root("realtime_visibility").AtName("log_ingestion_sns_topic_arn"),
					"Missing required field",
					"log_ingestion_sns_topic_arn is required when log_ingestion_method is 's3'",
				)
			}
=======
	// Validate DSPM and vulnerability scanning role name consistency
	if config.DSPM != nil && config.DSPM.Enabled.ValueBool() && config.VulnerabilityScanning != nil && config.VulnerabilityScanning.Enabled.ValueBool() {
		if config.DSPM.RoleName.IsUnknown() || config.VulnerabilityScanning.RoleName.IsUnknown() {
			return
		}

		dspmRole := config.DSPM.RoleName.ValueString()
		vulnRole := config.VulnerabilityScanning.RoleName.ValueString()

		if dspmRole != vulnRole {
			resp.Diagnostics.AddError(
				"Role Name Mismatch",
				fmt.Sprintf("When both DSPM and Vulnerability Scanning are enabled role names must be identical. DSPM role: '%s', Vulnerability Scanning role: '%s'", dspmRole, vulnRole),
			)
>>>>>>> 4ca919a2
		}
	}
}<|MERGE_RESOLUTION|>--- conflicted
+++ resolved
@@ -15,7 +15,6 @@
 	"github.com/crowdstrike/terraform-provider-crowdstrike/internal/scopes"
 	"github.com/crowdstrike/terraform-provider-crowdstrike/internal/utils"
 	"github.com/hashicorp/terraform-plugin-framework-validators/listvalidator"
-	"github.com/hashicorp/terraform-plugin-framework-validators/resourcevalidator"
 	"github.com/hashicorp/terraform-plugin-framework-validators/stringvalidator"
 	"github.com/hashicorp/terraform-plugin-framework/attr"
 	"github.com/hashicorp/terraform-plugin-framework/diag"
@@ -134,14 +133,6 @@
 	resp.TypeName = req.ProviderTypeName + "_cloud_aws_account"
 }
 
-func (r *cloudAWSAccountResource) ConfigValidators(ctx context.Context) []resource.ConfigValidator {
-	return []resource.ConfigValidator{
-		resourcevalidator.RequiredTogether(
-			path.MatchRoot("realtime_visibility.log_ingestion_sns_topic_arn"),
-			path.MatchRoot("realtime_visibility.log_ingestion_s3_bucket_name")),
-	}
-}
-
 // Schema defines the schema for the resource.
 func (r *cloudAWSAccountResource) Schema(
 	_ context.Context,
@@ -1338,7 +1329,6 @@
 		)
 	}
 
-<<<<<<< HEAD
 	// Update S3 log ingestion fields from API response settings
 	// All APIs now use period notation consistently
 	plan.RealtimeVisibility.LogIngestionMethod = types.StringValue("eventbridge")
@@ -1389,8 +1379,6 @@
 		}
 	}
 
-=======
->>>>>>> 4ca919a2
 	plan.SensorManagement.Enabled = types.BoolPointerValue(cspmAccount.SensorManagementEnabled)
 
 	plan.DSPM.Enabled = types.BoolValue(cspmAccount.DspmEnabled)
@@ -1765,7 +1753,6 @@
 		return
 	}
 
-<<<<<<< HEAD
 	// Validate S3 log ingestion requirements
 	if config.RealtimeVisibility != nil && !config.RealtimeVisibility.LogIngestionMethod.IsNull() {
 		method := config.RealtimeVisibility.LogIngestionMethod.ValueString()
@@ -1788,7 +1775,9 @@
 					"log_ingestion_sns_topic_arn is required when log_ingestion_method is 's3'",
 				)
 			}
-=======
+		}
+	}
+
 	// Validate DSPM and vulnerability scanning role name consistency
 	if config.DSPM != nil && config.DSPM.Enabled.ValueBool() && config.VulnerabilityScanning != nil && config.VulnerabilityScanning.Enabled.ValueBool() {
 		if config.DSPM.RoleName.IsUnknown() || config.VulnerabilityScanning.RoleName.IsUnknown() {
@@ -1803,7 +1792,6 @@
 				"Role Name Mismatch",
 				fmt.Sprintf("When both DSPM and Vulnerability Scanning are enabled role names must be identical. DSPM role: '%s', Vulnerability Scanning role: '%s'", dspmRole, vulnRole),
 			)
->>>>>>> 4ca919a2
 		}
 	}
 }