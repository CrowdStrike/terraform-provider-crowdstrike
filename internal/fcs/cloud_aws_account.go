package fcs

import (
	"context"
	"encoding/json"
	"fmt"
	"regexp"
	"strings"
	"time"

	"github.com/crowdstrike/gofalcon/falcon/client"
	"github.com/crowdstrike/gofalcon/falcon/client/cloud_aws_registration"
	"github.com/crowdstrike/gofalcon/falcon/client/cspm_registration"
	"github.com/crowdstrike/gofalcon/falcon/models"
	privatestate "github.com/crowdstrike/terraform-provider-crowdstrike/internal/private_state"
	"github.com/crowdstrike/terraform-provider-crowdstrike/internal/scopes"
	"github.com/hashicorp/terraform-plugin-framework-validators/listvalidator"
	"github.com/hashicorp/terraform-plugin-framework-validators/stringvalidator"
	"github.com/hashicorp/terraform-plugin-framework/attr"
	"github.com/hashicorp/terraform-plugin-framework/diag"
	"github.com/hashicorp/terraform-plugin-framework/path"
	"github.com/hashicorp/terraform-plugin-framework/resource"
	"github.com/hashicorp/terraform-plugin-framework/resource/schema"
	"github.com/hashicorp/terraform-plugin-framework/resource/schema/booldefault"
	"github.com/hashicorp/terraform-plugin-framework/resource/schema/boolplanmodifier"
	"github.com/hashicorp/terraform-plugin-framework/resource/schema/listdefault"
	"github.com/hashicorp/terraform-plugin-framework/resource/schema/listplanmodifier"
	"github.com/hashicorp/terraform-plugin-framework/resource/schema/objectdefault"
	"github.com/hashicorp/terraform-plugin-framework/resource/schema/objectplanmodifier"
	"github.com/hashicorp/terraform-plugin-framework/resource/schema/planmodifier"
	"github.com/hashicorp/terraform-plugin-framework/resource/schema/stringdefault"
	"github.com/hashicorp/terraform-plugin-framework/resource/schema/stringplanmodifier"
	"github.com/hashicorp/terraform-plugin-framework/schema/validator"
	"github.com/hashicorp/terraform-plugin-framework/types"
	"github.com/hashicorp/terraform-plugin-log/tflog"
	"golang.org/x/exp/maps"
)

type cloudAWSAccountResource struct {
	client *client.CrowdStrikeAPISpecification
}

type assetInventoryOptions struct {
	Enabled  types.Bool   `tfsdk:"enabled"`
	RoleName types.String `tfsdk:"role_name"`
}
type realtimeVisibilityOptions struct {
	Enabled               types.Bool   `tfsdk:"enabled"`
	CloudTrailRegion      types.String `tfsdk:"cloudtrail_region"`
	UseExistingCloudTrail types.Bool   `tfsdk:"use_existing_cloudtrail"`
}

type idpOptions struct {
	Enabled types.Bool   `tfsdk:"enabled"`
	Status  types.String `tfsdk:"status"`
}

type sensorManagementOptions struct {
	Enabled types.Bool `tfsdk:"enabled"`
}

type dspmOptions struct {
	Enabled  types.Bool   `tfsdk:"enabled"`
	RoleName types.String `tfsdk:"role_name"`
}

// cloudStateKey the private state key used in terraform.
const cloudStateKey = "accountState"

// cloudAccState tracks if the cloud registration account has been created.
type cloudAccState struct {
	Created bool `json:"created"`
}

type cloudAWSAccountModel struct {
	AccountID              types.String               `tfsdk:"account_id"`
	OrganizationID         types.String               `tfsdk:"organization_id"`
	TargetOUs              types.List                 `tfsdk:"target_ous"`
	IsOrgManagementAccount types.Bool                 `tfsdk:"is_organization_management_account"`
	AccountType            types.String               `tfsdk:"account_type"`
	DeploymentMethod       types.String               `tfsdk:"deployment_method"`
	AssetInventory         *assetInventoryOptions     `tfsdk:"asset_inventory"`
	RealtimeVisibility     *realtimeVisibilityOptions `tfsdk:"realtime_visibility"`
	IDP                    *idpOptions                `tfsdk:"idp"`
	SensorManagement       *sensorManagementOptions   `tfsdk:"sensor_management"`
	DSPM                   *dspmOptions               `tfsdk:"dspm"`
	// Computed
	ExternalID           types.String `tfsdk:"external_id"`
	IntermediateRoleArn  types.String `tfsdk:"intermediate_role_arn"`
	IamRoleArn           types.String `tfsdk:"iam_role_arn"`
	IamRoleName          types.String `tfsdk:"iam_role_name"`
	EventbusName         types.String `tfsdk:"eventbus_name"`
	EventbusArn          types.String `tfsdk:"eventbus_arn"`
	CloudTrailBucketName types.String `tfsdk:"cloudtrail_bucket_name"`
	DspmRoleArn          types.String `tfsdk:"dspm_role_arn"`
	DspmRoleName         types.String `tfsdk:"dspm_role_name"`
}

// Ensure the implementation satisfies the expected interfaces.
var (
	_ resource.Resource                   = &cloudAWSAccountResource{}
	_ resource.ResourceWithConfigure      = &cloudAWSAccountResource{}
	_ resource.ResourceWithImportState    = &cloudAWSAccountResource{}
	_ resource.ResourceWithValidateConfig = &cloudAWSAccountResource{}
)

// NewCloudAWSAccountResource a helper function to simplify the provider implementation.
func NewCloudAWSAccountResource() resource.Resource {
	return &cloudAWSAccountResource{}
}

// Metadata returns the resource type name.
func (r *cloudAWSAccountResource) Metadata(
	_ context.Context,
	req resource.MetadataRequest,
	resp *resource.MetadataResponse,
) {
	resp.TypeName = req.ProviderTypeName + "_cloud_aws_account"
}

// Schema defines the schema for the resource.
func (r *cloudAWSAccountResource) Schema(
	_ context.Context,
	_ resource.SchemaRequest,
	resp *resource.SchemaResponse,
) {
	resp.Schema = schema.Schema{
		MarkdownDescription: fmt.Sprintf(
			"Cloud AWS Account --- This resource allows management of an AWS account in Falcon.\n\n%s",
			scopes.GenerateScopeDescription(cloudSecurityScopes),
		),
		Attributes: map[string]schema.Attribute{
			"account_id": schema.StringAttribute{
				Required:    true,
				Description: "The AWS Account ID",
				PlanModifiers: []planmodifier.String{
					stringplanmodifier.RequiresReplace(),
					stringplanmodifier.UseStateForUnknown(),
				},
				Validators: []validator.String{
					stringvalidator.LengthBetween(12, 12),
					stringvalidator.RegexMatches(
						regexp.MustCompile(`^[0-9]+$`),
						"must be exactly 12 digits",
					),
				},
			},
			"organization_id": schema.StringAttribute{
				Optional:            true,
				Computed:            true,
				Default:             stringdefault.StaticString(""),
				Description:         "The AWS Organization ID (starts with 'o-'). When specified, accounts within the organization will be registered. If target_ous is empty, all accounts in the organization will be registered. The account_id must be the organization's management account ID.",
				MarkdownDescription: "The AWS Organization ID (starts with `o-`). When specified, accounts within the organization will be registered. If `target_ous` is empty, all accounts in the organization will be registered. The `account_id` must be the organization's management account ID.",
				PlanModifiers: []planmodifier.String{
					stringplanmodifier.UseStateForUnknown(),
					stringplanmodifier.RequiresReplace(),
				},
				Validators: []validator.String{
					stringvalidator.Any(
						stringvalidator.LengthAtMost(0),
						stringvalidator.All(
							stringvalidator.LengthBetween(12, 34),
							stringvalidator.RegexMatches(
								regexp.MustCompile(`^o-[a-z0-9]{10,32}$`),
								"must be in the format of o-xxxxxxxxxx",
							),
						),
					),
				},
			},
			"target_ous": schema.ListAttribute{
				Optional:    true,
				Computed:    true,
				Description: "The list of target Organizational Units",
				Default: listdefault.StaticValue(
					types.ListValueMust(types.StringType, []attr.Value{}),
				),
				PlanModifiers: []planmodifier.List{
					listplanmodifier.UseStateForUnknown(),
				},
				ElementType: types.StringType,
				Validators: []validator.List{
					listvalidator.ValueStringsAre(
						stringvalidator.RegexMatches(
							regexp.MustCompile(
								`^(ou-[0-9a-z]{4,32}-[a-z0-9]{8,32}|r-[0-9a-z]{4,32})$`,
							),
							"must be in the format of ou-xxxx-xxxxxxxx or r-xxxx",
						),
					),
				},
			},
			"account_type": schema.StringAttribute{
				Optional:    true,
				Default:     stringdefault.StaticString("commercial"),
				Computed:    true,
				Description: "The AWS account type. Value is 'commercial' for Commercial cloud accounts. For GovCloud environments, value can be either 'commercial' or 'gov' depending on the account type",
				Validators: []validator.String{
					stringvalidator.OneOf("commercial", "gov"),
				},
			},
			"deployment_method": schema.StringAttribute{
				Optional:    true,
				Default:     stringdefault.StaticString("terraform-native"),
				Computed:    true,
				Description: "How the account was deployed. Valid values are 'terraform-native' and 'terraform-cft'",
				PlanModifiers: []planmodifier.String{
					stringplanmodifier.UseStateForUnknown(),
				},
				Validators: []validator.String{
					stringvalidator.OneOf("terraform-native", "terraform-cft"),
				},
			},
			"asset_inventory": schema.SingleNestedAttribute{
				Required: false,
				Optional: true,
				Computed: true,
				Attributes: map[string]schema.Attribute{
					"enabled": schema.BoolAttribute{
						Required:    true,
						Description: "Enable asset inventory",
					},
					"role_name": schema.StringAttribute{
						Optional:    true,
						Description: "Custom AWS IAM role name",
						PlanModifiers: []planmodifier.String{
							stringplanmodifier.RequiresReplace(),
						},
					},
				},
				Default: objectdefault.StaticValue(
					types.ObjectValueMust(
						map[string]attr.Type{
							"enabled":   types.BoolType,
							"role_name": types.StringType,
						},
						map[string]attr.Value{
							"enabled":   types.BoolValue(true),
							"role_name": types.StringNull(),
						},
					),
				),
				PlanModifiers: []planmodifier.Object{
					objectplanmodifier.UseStateForUnknown(),
				},
			},
			"realtime_visibility": schema.SingleNestedAttribute{
				Required: false,
				Optional: true,
				Computed: true,
				Attributes: map[string]schema.Attribute{
					"enabled": schema.BoolAttribute{
						Required:    true,
						Description: "Enable real-time visibility and detection",
					},
					"cloudtrail_region": schema.StringAttribute{
						Required:    true,
						Description: "The AWS region of the CloudTrail bucket",
					},
					"use_existing_cloudtrail": schema.BoolAttribute{
						Optional:    true,
						Computed:    true,
						Default:     booldefault.StaticBool(false),
						Description: "Set to true if a CloudTrail already exists",
					},
				},
				Default: objectdefault.StaticValue(
					types.ObjectValueMust(
						map[string]attr.Type{
							"enabled":                 types.BoolType,
							"cloudtrail_region":       types.StringType,
							"use_existing_cloudtrail": types.BoolType,
						},
						map[string]attr.Value{
							"enabled":                 types.BoolValue(false),
							"cloudtrail_region":       types.StringNull(),
							"use_existing_cloudtrail": types.BoolValue(false),
						},
					),
				),
				PlanModifiers: []planmodifier.Object{
					objectplanmodifier.UseStateForUnknown(),
				},
			},
			"idp": schema.SingleNestedAttribute{
				Required: false,
				Computed: true,
				Optional: true,
				Attributes: map[string]schema.Attribute{
					"enabled": schema.BoolAttribute{
						Required:    true,
						Description: "Enable Identity Protection",
						PlanModifiers: []planmodifier.Bool{
							boolplanmodifier.UseStateForUnknown(),
						},
					},
					"status": schema.StringAttribute{
						Computed:    true,
						Description: "Current status of the Identity Protection integration",
						PlanModifiers: []planmodifier.String{
							stringplanmodifier.UseStateForUnknown(),
						},
					},
				},
				Default: objectdefault.StaticValue(
					types.ObjectValueMust(
						map[string]attr.Type{
							"enabled": types.BoolType,
							"status":  types.StringType,
						},
						map[string]attr.Value{
							"enabled": types.BoolValue(false),
							"status":  types.StringNull(),
						},
					),
				),
				PlanModifiers: []planmodifier.Object{
					objectplanmodifier.UseStateForUnknown(),
				},
			},
			"sensor_management": schema.SingleNestedAttribute{
				Required: false,
				Optional: true,
				Computed: true,
				Attributes: map[string]schema.Attribute{
					"enabled": schema.BoolAttribute{
						Required:    true,
						Description: "Enable 1-click sensor deployment",
						PlanModifiers: []planmodifier.Bool{
							boolplanmodifier.UseStateForUnknown(),
						},
					},
				},
				Default: objectdefault.StaticValue(
					types.ObjectValueMust(
						map[string]attr.Type{
							"enabled": types.BoolType,
						},
						map[string]attr.Value{
							"enabled": types.BoolValue(false),
						},
					),
				),
				PlanModifiers: []planmodifier.Object{
					objectplanmodifier.UseStateForUnknown(),
				},
			},
			"dspm": schema.SingleNestedAttribute{
				Required: false,
				Optional: true,
				Computed: true,
				Attributes: map[string]schema.Attribute{
					"enabled": schema.BoolAttribute{
						Required:    true,
						Description: "Enable Data Security Posture Management",
						PlanModifiers: []planmodifier.Bool{
							boolplanmodifier.UseStateForUnknown(),
						},
					},
					"role_name": schema.StringAttribute{
						Optional:    true,
						Description: "Custom AWS IAM role name for Data Security Posture Management",
						PlanModifiers: []planmodifier.String{
							stringplanmodifier.UseStateForUnknown(),
						},
					},
				},
				Default: objectdefault.StaticValue(
					types.ObjectValueMust(
						map[string]attr.Type{
							"enabled":   types.BoolType,
							"role_name": types.StringType,
						},
						map[string]attr.Value{
							"enabled":   types.BoolValue(false),
							"role_name": types.StringNull(),
						},
					),
				),
				PlanModifiers: []planmodifier.Object{
					objectplanmodifier.UseStateForUnknown(),
				},
			},
			// Computed values
			"is_organization_management_account": schema.BoolAttribute{
				Computed:    true,
				Description: "Indicates whether this is the management account (formerly known as the root account) of an AWS Organization",
				PlanModifiers: []planmodifier.Bool{
					boolplanmodifier.UseStateForUnknown(),
				},
			},
			"external_id": schema.StringAttribute{
				Computed:    true,
				Description: "The external ID used to assume the AWS IAM role",
				PlanModifiers: []planmodifier.String{
					stringplanmodifier.UseStateForUnknown(),
				},
			},
			"intermediate_role_arn": schema.StringAttribute{
				Computed:    true,
				Description: "The ARN of the intermediate role used to assume the AWS IAM role",
				PlanModifiers: []planmodifier.String{
					stringplanmodifier.UseStateForUnknown(),
				},
			},
			"iam_role_arn": schema.StringAttribute{
				Computed:    true,
				Description: "The ARN of the AWS IAM role used to access this AWS account",
				PlanModifiers: []planmodifier.String{
					stringplanmodifier.UseStateForUnknown(),
				},
			},
			"iam_role_name": schema.StringAttribute{
				Computed:    true,
				Description: "The name of the AWS IAM role used to access this AWS account",
				PlanModifiers: []planmodifier.String{
					stringplanmodifier.UseStateForUnknown(),
				},
			},
			"eventbus_name": schema.StringAttribute{
				Computed:    true,
				Description: "The name of the Amazon EventBridge used by CrowdStrike to forward messages",
				PlanModifiers: []planmodifier.String{
					stringplanmodifier.UseStateForUnknown(),
				},
			},
			"eventbus_arn": schema.StringAttribute{
				Computed:    true,
				Description: "The ARN of the Amazon EventBridge used by CrowdStrike to forward messages",
				PlanModifiers: []planmodifier.String{
					stringplanmodifier.UseStateForUnknown(),
				},
			},
			"cloudtrail_bucket_name": schema.StringAttribute{
				Computed:    true,
				Description: "The name of the CloudTrail S3 bucket used for real-time visibility",
				PlanModifiers: []planmodifier.String{
					stringplanmodifier.UseStateForUnknown(),
				},
			},
			"dspm_role_arn": schema.StringAttribute{
				Computed:    true,
				Description: "The ARN of the IAM role to be used by CrowdStrike Data Security Posture Management",
				PlanModifiers: []planmodifier.String{
					DSPMArnStateModifier(),
				},
			},
			"dspm_role_name": schema.StringAttribute{
				Computed:    true,
				Description: "The name of the IAM role to be used by CrowdStrike Data Security Posture Management",
				PlanModifiers: []planmodifier.String{
					DSPMArnStateModifier(),
				},
			},
		},
	}
}

// Create creates the resource and sets the initial Terraform state.
func (r *cloudAWSAccountResource) Create(
	ctx context.Context,
	req resource.CreateRequest,
	resp *resource.CreateResponse,
) {
	var plan cloudAWSAccountModel

	diags := req.Plan.Get(ctx, &plan)
	resp.Diagnostics.Append(diags...)
	if resp.Diagnostics.HasError() {
		return
	}

	cspmAccount, diags := r.createCSPMAccount(ctx, plan)
	resp.Diagnostics.Append(diags...)
	if resp.Diagnostics.HasError() {
		return
	}

	tflog.Info(ctx, "cspm account created", map[string]interface{}{"account": cspmAccount})
	state := plan
	state.AccountID = types.StringValue(cspmAccount.AccountID)
	state.OrganizationID = types.StringValue(cspmAccount.OrganizationID)
	state.AccountType = types.StringValue(cspmAccount.AccountType)
	if cspmAccount.IsMaster && len(cspmAccount.TargetOus) > 0 {
		targetOUs, diags := types.ListValueFrom(ctx, types.StringType, cspmAccount.TargetOus)
		if diags.HasError() {
			resp.Diagnostics.Append(diags...)
		}
		state.TargetOUs = targetOUs
	}
	state.IsOrgManagementAccount = types.BoolValue(cspmAccount.IsMaster)
	state.ExternalID = types.StringValue(cspmAccount.ExternalID)
	state.IntermediateRoleArn = types.StringValue(cspmAccount.IntermediateRoleArn)
	state.IamRoleArn = types.StringValue(cspmAccount.IamRoleArn)
	state.IamRoleName = types.StringValue(getRoleNameFromArn(cspmAccount.IamRoleArn))
	state.EventbusName = types.StringValue(cspmAccount.EventbusName)
	state.EventbusArn = types.StringValue(cspmAccount.AwsEventbusArn)
	state.CloudTrailBucketName = types.StringValue(cspmAccount.AwsCloudtrailBucketName)
	state.DspmRoleArn = types.StringValue(cspmAccount.DspmRoleArn)
	state.DspmRoleName = types.StringValue(getRoleNameFromArn(cspmAccount.DspmRoleArn))

	// for each feature options
	// update with data from backend

	state.RealtimeVisibility.Enabled = types.BoolValue(cspmAccount.BehaviorAssessmentEnabled)
	if cspmAccount.AwsCloudtrailRegion != "" {
		state.RealtimeVisibility.CloudTrailRegion = types.StringValue(
			cspmAccount.AwsCloudtrailRegion,
		)
	}

	state.SensorManagement.Enabled = types.BoolValue(*cspmAccount.SensorManagementEnabled)

	state.DSPM.Enabled = types.BoolValue(cspmAccount.DspmEnabled)

	// save current state
	diags = resp.State.Set(ctx, state)
	resp.Diagnostics.Append(diags...)
	if resp.Diagnostics.HasError() {
		return
	}

	// create Cloud Registration account
	cloudAccount, diags := r.createCloudAccount(ctx, plan)
	resp.Diagnostics.Append(diags...)
	if resp.Diagnostics.HasError() {
		return
	}
	state.IDP = &idpOptions{
		Enabled: types.BoolValue(false),
		Status:  types.StringValue("configured"),
	}
	for _, p := range cloudAccount.Products {
		if *p.Product == "idp" {
			state.IDP.Enabled = types.BoolValue(true)
			break
		}
	}

	// if IDP or realtime visibility are enabled wait until we get all values back
	if state.IDP.Enabled.ValueBool() || state.RealtimeVisibility.Enabled.ValueBool() {
		resp.Diagnostics.Append(r.pollMissingValues(ctx, &state)...)
	}

	// Set refreshed state
	diags = resp.State.Set(ctx, state)
	resp.Diagnostics.Append(diags...)
	if resp.Diagnostics.HasError() {
		return
	}
}

// createCSPMAccount creates a new CSPM AWS account from the resource model.
func (r *cloudAWSAccountResource) createCSPMAccount(
	ctx context.Context,
	model cloudAWSAccountModel,
) (*models.DomainAWSAccountV2, diag.Diagnostics) {
	var diags diag.Diagnostics

	var targetOUs []string
	if model.OrganizationID.ValueString() != "" {
		diags.Append(model.TargetOUs.ElementsAs(ctx, &targetOUs, false)...)
	}

	createAccount := models.RegistrationAWSAccountExtV2{
		AccountID:        model.AccountID.ValueStringPointer(),
		OrganizationID:   model.OrganizationID.ValueStringPointer(),
		TargetOus:        targetOUs,
		IsMaster:         model.OrganizationID.ValueString() != "",
		AccountType:      model.AccountType.ValueString(),
		DeploymentMethod: model.DeploymentMethod.ValueString(),
	}

	if model.AssetInventory != nil && model.AssetInventory.RoleName.ValueString() != "" {
		partition := "aws"
		if model.AccountType.ValueString() == "gov" {
			partition = "aws-us-gov"
		}
		roleArn := fmt.Sprintf(
			"arn:%s:iam::%s:role/%s",
			partition,
			model.AccountID.ValueString(),
			model.AssetInventory.RoleName.ValueString(),
		)
		createAccount.IamRoleArn = &roleArn
	}
	if model.RealtimeVisibility != nil {
		createAccount.BehaviorAssessmentEnabled = model.RealtimeVisibility.Enabled.ValueBool()
		createAccount.CloudtrailRegion = model.RealtimeVisibility.CloudTrailRegion.ValueStringPointer()
		createAccount.UseExistingCloudtrail = model.RealtimeVisibility.UseExistingCloudTrail.ValueBool()
	}
	if model.SensorManagement != nil {
		createAccount.SensorManagementEnabled = model.SensorManagement.Enabled.ValueBool()
	}
	if model.DSPM != nil {
		createAccount.DspmEnabled = model.DSPM.Enabled.ValueBool()
		createAccount.DspmRole = model.DSPM.RoleName.ValueString()
	}

	tflog.Info(ctx, "creating CSPM account")
	res, status, err := r.client.CspmRegistration.CreateCSPMAwsAccount(
		&cspm_registration.CreateCSPMAwsAccountParams{
			Context: ctx,
			Body: &models.RegistrationAWSAccountCreateRequestExtV2{
				Resources: []*models.RegistrationAWSAccountExtV2{
					&createAccount,
				},
			},
		},
	)
	if err != nil {
		if _, ok := err.(*cspm_registration.CreateCSPMAwsAccountForbidden); ok {
			diags.AddError(
				"Failed to create CSPM AWS account: 403 Forbidden",
				scopes.GenerateScopeDescription(cloudSecurityScopes),
			)
			return nil, diags
		}
		diags.AddError(
			"Failed to create CSPM AWS account",
			fmt.Sprintf("Failed to create CSPM AWS account: %s", err.Error()),
		)
		return nil, diags
	}
	if status != nil {
		diags.AddError(
			"Failed to create CSPM AWS account",
			fmt.Sprintf("Failed to create CSPM AWS account: %s", status.Error()),
		)
		return nil, diags
	}

	if res.Payload == nil || len(res.Payload.Resources) == 0 {
		diags.AddError(
			"Failed to create CSPM AWS account",
			"No error returned from api but CSPM account was not created. Please report this issue to the provider developers.",
		)

		return nil, diags
	}

	return res.Payload.Resources[0], diags
}

// createAccount creates a new Cloud AWS account from the resource model.
func (r *cloudAWSAccountResource) createCloudAccount(
	ctx context.Context,
	model cloudAWSAccountModel,

) (*models.DomainCloudAWSAccountV1, diag.Diagnostics) {
	var diags diag.Diagnostics
	createAccount := models.RestCloudAWSAccountCreateExtV1{
		AccountID:      model.AccountID.ValueString(),
		OrganizationID: model.OrganizationID.ValueStringPointer(),
		IsMaster:       model.OrganizationID.ValueString() != "",
		AccountType:    model.AccountType.ValueString(),
	}
	if model.RealtimeVisibility != nil && model.RealtimeVisibility.Enabled.ValueBool() {
		createAccount.CspEvents = true
	}
	if model.IDP != nil && model.IDP.Enabled.ValueBool() {
		createAccount.CspEvents = true
		productString := "idp"
		createAccount.Products = []*models.RestAccountProductUpsertRequestExtV1{
			{
				Product:  &productString,
				Features: []string{"default"},
			},
		}
	}

	res, status, err := r.client.CloudAwsRegistration.CloudRegistrationAwsCreateAccount(
		&cloud_aws_registration.CloudRegistrationAwsCreateAccountParams{
			Context: ctx,
			Body: &models.RestAWSAccountCreateRequestExtv1{
				Resources: []*models.RestCloudAWSAccountCreateExtV1{
					&createAccount,
				},
			},
		},
	)
	if err != nil {
		if _, ok := err.(*cloud_aws_registration.CloudRegistrationAwsCreateAccountForbidden); ok {
			diags.AddError(
				"Failed to create Cloud Registration AWS account: 403 Forbidden",
				scopes.GenerateScopeDescription(cloudSecurityScopes),
			)
			return nil, diags
		}
		diags.AddError(
			"Failed to create Cloud Registration AWS account",
			fmt.Sprintf("Failed to create Cloud Registration AWS account: %s", err.Error()),
		)
		return nil, diags
	}
	if status != nil {
		diags.AddError(
			"Failed to create Cloud Registration AWS account",
			fmt.Sprintf("Failed to create Cloud Registration AWS account: %s", status.Error()),
		)
		return nil, diags
	}

	if res.Payload == nil || len(res.Payload.Resources) == 0 {
		diags.AddError(
			"Failed to create Cloud Registration AWS account",
			"No error returned from api but Cloud Registration account was not created. Please report this issue to the provider developers.",
		)

		return nil, diags
	}

	return res.Payload.Resources[0], diags
}

// Read refreshes the Terraform state with the latest data.
func (r *cloudAWSAccountResource) Read(
	ctx context.Context,
	req resource.ReadRequest,
	resp *resource.ReadResponse,
) {
	isImport, diags := privatestate.IsImportRead(ctx, req, resp)
	resp.Diagnostics.Append(diags...)
	if resp.Diagnostics.HasError() {
		return
	}

<<<<<<< HEAD
	cloudAccState := cloudAccState{
		Created: true,
	}

	var state cloudAWSAccountModel
	var oldState cloudAWSAccountModel
	resp.Diagnostics.Append(req.State.Get(ctx, &oldState)...)
=======
	var state cloudAWSAccountModel
	var oldState cloudAWSAccountModel
	diags = req.State.Get(ctx, &oldState)
	resp.Diagnostics.Append(diags...)
>>>>>>> ef803a03
	if resp.Diagnostics.HasError() {
		return
	}

	if oldState.AccountID.ValueString() == "" {
		return
	}

	resp.Diagnostics.Append(diags...)
	if resp.Diagnostics.HasError() {
		return
	}
	cspmAccount, diags := r.getCSPMAccount(ctx, oldState.AccountID.ValueString())
	for _, diagErr := range diags.Errors() {
		if strings.Contains(diagErr.Detail(), "404 Not Found") {
			tflog.Warn(
				ctx,
				fmt.Sprintf("cspm account %s not found, removing from state", state.AccountID),
				map[string]interface{}{"resp": diagErr.Detail()},
			)
			resp.State.RemoveResource(ctx)
			return
		}
	}

	resp.Diagnostics.Append(diags...)
	if resp.Diagnostics.HasError() {
		return
	}

	state.AccountID = types.StringValue(cspmAccount.AccountID)

	// imports should use the org id from the API since state will be nil.
	if isImport {
		state.OrganizationID = types.StringValue(cspmAccount.OrganizationID)
	} else {
		state.OrganizationID = oldState.OrganizationID
	}

	state.AccountType = types.StringValue(cspmAccount.AccountType)
	state.DeploymentMethod = oldState.DeploymentMethod
	if state.DeploymentMethod.IsNull() {
		state.DeploymentMethod = types.StringValue("terraform-native")
	}

	ous := []string{}
	if cspmAccount.IsMaster && len(cspmAccount.TargetOus) != 0 {
		ous = cspmAccount.TargetOus
	}

	targetOUs, diags := types.ListValueFrom(ctx, types.StringType, ous)
	if diags.HasError() {
		resp.Diagnostics.Append(diags...)
	}
	state.TargetOUs = targetOUs

	state.IsOrgManagementAccount = types.BoolValue(cspmAccount.IsMaster)
	state.ExternalID = types.StringValue(cspmAccount.ExternalID)
	state.IntermediateRoleArn = types.StringValue(cspmAccount.IntermediateRoleArn)
	state.IamRoleArn = types.StringValue(cspmAccount.IamRoleArn)
	state.IamRoleName = types.StringValue(getRoleNameFromArn(cspmAccount.IamRoleArn))
	state.EventbusName = types.StringValue(cspmAccount.EventbusName)
	state.EventbusArn = types.StringValue(cspmAccount.AwsEventbusArn)
	state.CloudTrailBucketName = types.StringValue(cspmAccount.AwsCloudtrailBucketName)
	state.DspmRoleArn = types.StringValue(cspmAccount.DspmRoleArn)
	state.DspmRoleName = types.StringValue(getRoleNameFromArn(cspmAccount.DspmRoleArn))

	// for each feature options
	// if old state is nil, we are importing
	// if not, copy old state and then update with data from backend
	if oldState.AssetInventory != nil {
		state.AssetInventory = oldState.AssetInventory
	} else {
		state.AssetInventory = &assetInventoryOptions{
			Enabled: types.BoolValue(true), //asset inventory is always enabled
		}
	}

	if oldState.RealtimeVisibility != nil {
		state.RealtimeVisibility = oldState.RealtimeVisibility
	} else {
		state.RealtimeVisibility = &realtimeVisibilityOptions{
			UseExistingCloudTrail: types.BoolValue(false),
		}
	}
	state.RealtimeVisibility.Enabled = types.BoolValue(cspmAccount.BehaviorAssessmentEnabled)
	if cspmAccount.AwsCloudtrailRegion != "" {
		state.RealtimeVisibility.CloudTrailRegion = types.StringValue(
			cspmAccount.AwsCloudtrailRegion,
		)
	}

	if oldState.SensorManagement != nil {
		state.SensorManagement = oldState.SensorManagement
	} else {
		state.SensorManagement = &sensorManagementOptions{}
	}
	state.SensorManagement.Enabled = types.BoolValue(*cspmAccount.SensorManagementEnabled)

	if oldState.DSPM != nil {
		state.DSPM = oldState.DSPM
	} else {
		state.DSPM = &dspmOptions{}
	}
	state.DSPM.Enabled = types.BoolValue(cspmAccount.DspmEnabled)

	// save current state
	diags = resp.State.Set(ctx, &state)
	resp.Diagnostics.Append(diags...)
	if resp.Diagnostics.HasError() {
		return
	}

	cloudAccount, _, diags := r.getCloudAccount(ctx, oldState.AccountID.ValueString())

	for _, diagErr := range diags.Errors() {
		if strings.Contains(diagErr.Detail(), "404 Not Found") {
			tflog.Warn(
				ctx,
				fmt.Sprintf("cloud account %s not found", state.AccountID),
				map[string]interface{}{"resp": diagErr.Detail()},
			)

			cloudAccState.Created = false
		} else {
			resp.Diagnostics.Append(diagErr)
		}
	}

	if resp.Diagnostics.HasError() {
		return
	}

	if oldState.IDP != nil {
		state.IDP = oldState.IDP
	} else {
		state.IDP = &idpOptions{
			Enabled: types.BoolValue(false),
		}
	}

	if cloudAccState.Created {
		tflog.Info(
			ctx,
			"found cloud registration account",
			map[string]interface{}{"account_id": cloudAccount.AccountID},
		)
		for _, p := range cloudAccount.Products {
			if *p.Product == "idp" {
				state.IDP.Enabled = types.BoolValue(true)
				state.IDP.Status = types.StringValue("configured")
				break
			}
		}
	}

	cloudAccPrivateState, err := json.Marshal(cloudAccState)
	if err != nil {
		resp.Diagnostics.AddError("Unable to marshal private account state in read", err.Error())
	}

	resp.Diagnostics.Append(resp.Private.SetKey(ctx, cloudStateKey, cloudAccPrivateState)...)

	// Set refreshed state
	resp.Diagnostics.Append(resp.State.Set(ctx, &state)...)
}

func (r *cloudAWSAccountResource) getCSPMAccount(
	ctx context.Context,
	accountID string,
) (*models.DomainAWSAccountV2, diag.Diagnostics) {
	var diags diag.Diagnostics
	res, status, err := r.client.CspmRegistration.GetCSPMAwsAccount(
		&cspm_registration.GetCSPMAwsAccountParams{
			Context: ctx,
			Ids:     []string{accountID},
		},
	)
	if err != nil {
		if forbidden, ok := err.(*cspm_registration.GetCSPMAwsAccountForbidden); ok {
			tflog.Info(ctx, "forbidden", map[string]interface{}{"resp": forbidden})
			diags.AddError(
				"Failed to read CSPM AWS account: 403 Forbidden",
				scopes.GenerateScopeDescription(cloudSecurityScopes),
			)
			return nil, diags
		}
		diags.AddError(
			"Failed to read CSPM AWS account",
			fmt.Sprintf("Failed to get CSPM AWS account: %s", err.Error()),
		)
		return nil, diags
	}

	// todo: the backend needs to be updated to properly return 404
	if status != nil {
		diags.AddError(
			"Failed to read CSPM AWS account",
			fmt.Sprintf("Failed to get CSPM AWS account: 404 Not Found %s", status.Error()),
		)
		return nil, diags
	}

	if len(res.Payload.Resources) == 0 {
		diags.AddError(
			"Failed to get CSPM AWS account",
			"No error returned from api but CSPM account was not returned. Please report this issue to the provider developers.",
		)

		return nil, diags
	}

	return res.Payload.Resources[0], diags
}

func (r *cloudAWSAccountResource) getCloudAccount(
	ctx context.Context,
	accountID string,
) (*models.DomainCloudAWSAccountV1, bool, diag.Diagnostics) {
	var diags diag.Diagnostics
	res, status, err := r.client.CloudAwsRegistration.CloudRegistrationAwsGetAccounts(
		&cloud_aws_registration.CloudRegistrationAwsGetAccountsParams{
			Context: ctx,
			Ids:     []string{accountID},
		},
	)
	if err != nil {
		if _, ok := err.(*cloud_aws_registration.CloudRegistrationAwsGetAccountsForbidden); ok {
			diags.AddError(
				"Failed to read Cloud Registration AWS account: 403 Forbidden",
				scopes.GenerateScopeDescription(cloudSecurityScopes),
			)
			return nil, false, diags
		}
		diags.AddError(
			"Failed to read Cloud Registration AWS account",
			fmt.Sprintf("Failed to read Cloud Registration AWS account: %s", err.Error()),
		)
		return nil, false, diags
	}
	if status != nil {
		diags.AddError(
			"Failed to read Cloud Registration AWS account",
			fmt.Sprintf(
				"Failed to read Cloud Registration AWS account: 404 Not Found %s",
				status.Error(),
			),
		)
		return nil, false, diags
	}

	if len(res.Payload.Resources) == 0 {
		diags.AddWarning(
			"Failed to read Cloud Registration AWS account",
			"No error returned from api but Cloud Registration account was not returned. Please report this issue to the provider developers.",
		)

		return nil, false, diags
	}

	return res.Payload.Resources[0], true, diags
}

// Update updates the resource and sets the updated Terraform state on success.
func (r *cloudAWSAccountResource) Update(
	ctx context.Context,
	req resource.UpdateRequest,
	resp *resource.UpdateResponse,
) {
	accPrivateState, diags := req.Private.GetKey(ctx, cloudStateKey)
	resp.Diagnostics.Append(diags...)
	var cloudAccState cloudAccState
	err := json.Unmarshal(accPrivateState, &cloudAccState)
	if err != nil {
		resp.Diagnostics.AddError(
			"Internal provider error",
			"Failed to unmarshal private account state: "+err.Error(),
		)
	}

	// Retrieve values from plan
	var plan cloudAWSAccountModel
	resp.Diagnostics.Append(req.Plan.Get(ctx, &plan)...)
	if resp.Diagnostics.HasError() {
		return
	}

	// Retrieve values from state
	var state cloudAWSAccountModel
	resp.Diagnostics.Append(req.State.Get(ctx, &state)...)
	if resp.Diagnostics.HasError() {
		return
	}

	cspmAccount, diags := r.updateCSPMAccount(ctx, plan)

	resp.Diagnostics.Append(diags...)
	if resp.Diagnostics.HasError() {
		return
	}
	plan.AccountID = types.StringValue(cspmAccount.AccountID)
	plan.OrganizationID = state.OrganizationID
	plan.AccountType = types.StringValue(cspmAccount.AccountType)
	plan.DeploymentMethod = state.DeploymentMethod
	if state.DeploymentMethod.IsNull() {
		plan.DeploymentMethod = types.StringValue("terraform-native")
	}
	plan.TargetOUs = state.TargetOUs
	if cspmAccount.IsMaster && len(cspmAccount.TargetOus) != 0 {
		targetOUs, diags := types.ListValueFrom(ctx, types.StringType, cspmAccount.TargetOus)
		if diags.HasError() {
			resp.Diagnostics.Append(diags...)
		}
		plan.TargetOUs = targetOUs
	}
	plan.IsOrgManagementAccount = types.BoolValue(cspmAccount.IsMaster)
	plan.ExternalID = types.StringValue(cspmAccount.ExternalID)
	plan.IntermediateRoleArn = types.StringValue(cspmAccount.IntermediateRoleArn)
	plan.IamRoleArn = types.StringValue(cspmAccount.IamRoleArn)
	plan.IamRoleName = types.StringValue(getRoleNameFromArn(cspmAccount.IamRoleArn))
	plan.EventbusName = types.StringValue(cspmAccount.EventbusName)
	plan.EventbusArn = types.StringValue(cspmAccount.AwsEventbusArn)
	plan.CloudTrailBucketName = types.StringValue(cspmAccount.AwsCloudtrailBucketName)
	plan.DspmRoleArn = types.StringValue(cspmAccount.DspmRoleArn)
	plan.DspmRoleName = types.StringValue(getRoleNameFromArn(cspmAccount.DspmRoleArn))

	plan.RealtimeVisibility.Enabled = types.BoolValue(cspmAccount.BehaviorAssessmentEnabled)
	if cspmAccount.AwsCloudtrailRegion != "" {
		plan.RealtimeVisibility.CloudTrailRegion = types.StringValue(
			cspmAccount.AwsCloudtrailRegion,
		)
	}

	plan.SensorManagement.Enabled = types.BoolValue(*cspmAccount.SensorManagementEnabled)

	plan.DSPM.Enabled = types.BoolValue(cspmAccount.DspmEnabled)

	// save current state
	diags = resp.State.Set(ctx, plan)
	resp.Diagnostics.Append(diags...)
	if resp.Diagnostics.HasError() {
		return
	}

	var cloudAccount *models.DomainCloudAWSAccountV1
	if cloudAccState.Created {
		cloudAccount, diags = r.updateCloudAccount(ctx, plan)
	} else {
		cloudAccount, diags = r.createCloudAccount(ctx, plan)
	}

	resp.Diagnostics.Append(diags...)
	if resp.Diagnostics.HasError() {
		return
	}

	plan.IDP = &idpOptions{
		Enabled: types.BoolValue(false),
		Status:  types.StringValue("configured"),
	}
	for _, p := range cloudAccount.Products {
		if *p.Product == "idp" {
			plan.IDP.Enabled = types.BoolValue(true)
			break
		}
	}

	// Set refreshed state
	diags = resp.State.Set(ctx, plan)
	resp.Diagnostics.Append(diags...)
	if resp.Diagnostics.HasError() {
		return
	}
}

func (r *cloudAWSAccountResource) updateCSPMAccount(
	ctx context.Context,
	model cloudAWSAccountModel,
) (*models.DomainAWSAccountV2, diag.Diagnostics) {
	var diags diag.Diagnostics
	var targetOUs []string

	diags.Append(model.TargetOUs.ElementsAs(ctx, &targetOUs, false)...)
	patchAccount := models.RegistrationAWSAccountPatch{
		AccountID: model.AccountID.ValueStringPointer(),
		TargetOus: targetOUs,
	}
	if model.RealtimeVisibility != nil {
		patchAccount.BehaviorAssessmentEnabled = model.RealtimeVisibility.Enabled.ValueBoolPointer()
		patchAccount.CloudtrailRegion = model.RealtimeVisibility.CloudTrailRegion.ValueString()
	}
	if model.SensorManagement != nil {
		patchAccount.SensorManagementEnabled = model.SensorManagement.Enabled.ValueBoolPointer()
	}
	if model.DSPM != nil {
		patchAccount.DspmEnabled = model.DSPM.Enabled.ValueBoolPointer()
		patchAccount.DspmRole = model.DSPM.RoleName.ValueString()
	}
	res, status, err := r.client.CspmRegistration.PatchCSPMAwsAccount(
		&cspm_registration.PatchCSPMAwsAccountParams{
			Context: ctx,
			Body: &models.RegistrationAWSAccountPatchRequest{
				Resources: []*models.RegistrationAWSAccountPatch{
					&patchAccount,
				},
			},
		},
	)

	if err != nil {
		if _, ok := err.(*cspm_registration.PatchCSPMAwsAccountForbidden); ok {
			diags.AddError(
				"Failed to update CSPM AWS account: 403 Forbidden",
				scopes.GenerateScopeDescription(cloudSecurityScopes),
			)
			return nil, diags
		}
		diags.AddError(
			"Failed to update CSPM AWS account",
			fmt.Sprintf("Failed to update CSPM AWS account: %s", err.Error()),
		)
		return nil, diags
	}
	if status != nil {
		diags.AddError(
			"Failed to update CSPM AWS account",
			fmt.Sprintf("Failed to update CSPM AWS account: %s", status.Error()),
		)
		return nil, diags
	}

	if res.Payload == nil || len(res.Payload.Resources) == 0 {
		diags.AddError(
			"Failed to update CSPM AWS account",
			"No error returned from api but CSPM account was not returned. Please report this issue to the provider developers.",
		)
		return nil, diags
	}
	return res.Payload.Resources[0], diags
}

func (r *cloudAWSAccountResource) updateCloudAccount(
	ctx context.Context,
	model cloudAWSAccountModel,
) (*models.DomainCloudAWSAccountV1, diag.Diagnostics) {
	var diags diag.Diagnostics
	patchAccount := models.RestCloudAWSAccountCreateExtV1{
		AccountID:      model.AccountID.ValueString(),
		OrganizationID: model.OrganizationID.ValueStringPointer(),
		IsMaster:       model.OrganizationID.ValueString() != "",
		AccountType:    model.AccountType.ValueString(),
	}
	if model.AssetInventory != nil && model.AssetInventory.Enabled.ValueBool() {
		patchAccount.CspEvents = true
	}
	productString := "idp"
	patchAccount.Products = []*models.RestAccountProductUpsertRequestExtV1{
		{
			Product:  &productString,
			Features: []string{},
		},
	}
	if model.IDP != nil && model.IDP.Enabled.ValueBool() {
		patchAccount.CspEvents = true
		patchAccount.Products[0].Features = append(patchAccount.Products[0].Features, "default")
	}
	res, status, err := r.client.CloudAwsRegistration.CloudRegistrationAwsUpdateAccount(
		&cloud_aws_registration.CloudRegistrationAwsUpdateAccountParams{
			Context: ctx,
			Body: &models.RestAWSAccountCreateRequestExtv1{
				Resources: []*models.RestCloudAWSAccountCreateExtV1{
					&patchAccount,
				},
			},
		},
	)

	if err != nil {
		if _, ok := err.(*cloud_aws_registration.CloudRegistrationAwsUpdateAccountForbidden); ok {
			diags.AddError(
				"Failed to update Cloud Registration AWS account: 403 Forbidden",
				scopes.GenerateScopeDescription(cloudSecurityScopes),
			)
			return nil, diags
		}
		diags.AddError(
			"Failed to update Cloud Registration AWS account",
			fmt.Sprintf("Failed to update Cloud Registration AWS account: %s", err.Error()),
		)
		return nil, diags
	}
	if status != nil {
		diags.AddError(
			"Failed to update Cloud Registration AWS account",
			fmt.Sprintf("Failed to update Cloud Registration AWS account: %s", status.Error()),
		)
		return nil, diags
	}

	if len(res.Payload.Resources) == 0 {
		diags.AddError(
			"Failed to update Cloud Registration AWS account",
			"No error returned from api but Cloud Registration account was not returned. Please report this issue to the provider developers.",
		)
		return nil, diags
	}
	return res.Payload.Resources[0], diags
}

// Delete deletes the resource and removes the Terraform state on success.
func (r *cloudAWSAccountResource) Delete(
	ctx context.Context,
	req resource.DeleteRequest,
	resp *resource.DeleteResponse,
) {
	var state cloudAWSAccountModel
	diags := req.State.Get(ctx, &state)
	resp.Diagnostics.Append(diags...)
	if resp.Diagnostics.HasError() {
		return
	}

	if state.IDP.Status.ValueString() != "" {
		diags = append(diags, r.deleteCloudAccount(ctx, state)...)
	}
	diags = append(diags, r.deleteCSPMAccount(ctx, state)...)

	resp.Diagnostics.Append(diags...)
}

func (r *cloudAWSAccountResource) deleteCSPMAccount(
	ctx context.Context,
	model cloudAWSAccountModel,
) diag.Diagnostics {
	var diags diag.Diagnostics

	// deleting a resource that does not exist.
	if model.AccountID.ValueString() == "" && model.OrganizationID.ValueString() == "" {
		return diags
	}
	params := &cspm_registration.DeleteCSPMAwsAccountParams{
		Context: ctx,
	}
	tflog.Info(ctx, "deleting CSPM account", map[string]interface{}{
		"account_id":                model.AccountID.ValueString(),
		"organization_id":           model.OrganizationID.ValueString(),
		"is_org_management_account": model.IsOrgManagementAccount.ValueBool(),
	})
	if model.IsOrgManagementAccount.ValueBool() {
		params.OrganizationIds = []string{model.OrganizationID.ValueString()}
	} else {
		params.Ids = []string{model.AccountID.ValueString()}
	}

	_, status, err := r.client.CspmRegistration.DeleteCSPMAwsAccount(params)
	if err != nil {
		if _, ok := err.(*cspm_registration.DeleteCSPMAwsAccountForbidden); ok {
			diags.AddError(
				"Failed to delete CSPM AWS account: 403 Forbidden",
				scopes.GenerateScopeDescription(cloudSecurityScopes),
			)
			return diags
		}
		diags.AddError(
			"Failed to delete CSPM AWS account",
			fmt.Sprintf("Failed to delete CSPM AWS account: %s", err.Error()),
		)
		return diags
	}
	if status != nil {
		// treating this as a 404 not found which is not an error when deleting
		// diags.AddError(
		// 	"Failed to delete CSPM AWS account",
		// 	fmt.Sprintf("Failed to delete CSPM AWS account: %s", status.Error()),
		// )
		return diags
	}
	return diags
}

func (r *cloudAWSAccountResource) deleteCloudAccount(
	ctx context.Context,
	model cloudAWSAccountModel,
) diag.Diagnostics {
	var diags diag.Diagnostics

	// deleting a resource that does not exist.
	if model.AccountID.ValueString() == "" && model.OrganizationID.ValueString() == "" {
		return diags
	}
	params := &cloud_aws_registration.CloudRegistrationAwsDeleteAccountParams{
		Context: ctx,
	}
	tflog.Info(ctx, "deleting Cloud Registration account", map[string]interface{}{
		"account_id":                model.AccountID.ValueString(),
		"organization_id":           model.OrganizationID.ValueString(),
		"is_org_management_account": model.IsOrgManagementAccount.ValueBool(),
	})
	if model.IsOrgManagementAccount.ValueBool() {
		params.OrganizationIds = []string{model.OrganizationID.ValueString()}
	} else {
		params.Ids = []string{model.AccountID.ValueString()}
	}

	_, status, err := r.client.CloudAwsRegistration.CloudRegistrationAwsDeleteAccount(params)
	if err != nil {
		if _, ok := err.(*cloud_aws_registration.CloudRegistrationAwsDeleteAccountForbidden); ok {
			diags.AddError(
				"Failed to delete Cloud Registration AWS account: 403 Forbidden",
				scopes.GenerateScopeDescription(cloudSecurityScopes),
			)
			return diags
		}
		diags.AddError(
			"Failed to delete Cloud Registration AWS account",
			fmt.Sprintf("Failed to delete Cloud Registration AWS account: %s", err.Error()),
		)
		return diags
	}
	if status != nil {
		// treating this as a 404 not found which is not an error when deleting
		// diags.AddError(
		// 	"Failed to delete Cloud Registration AWS account",
		// 	fmt.Sprintf("Failed to delete Cloud Registration AWS account: %s", status.Error()),
		// )
		return diags
	}
	return diags
}

// Configure adds the provider configured client to the resource.
func (r *cloudAWSAccountResource) Configure(
	ctx context.Context,
	req resource.ConfigureRequest,
	resp *resource.ConfigureResponse,
) {
	if req.ProviderData == nil {
		return
	}

	client, ok := req.ProviderData.(*client.CrowdStrikeAPISpecification)

	if !ok {
		resp.Diagnostics.AddError(
			"Unexpected Resource Configure Type",
			fmt.Sprintf(
				"Expected *client.CrowdStrikeAPISpecification, got: %T. Please report this issue to the provider developers.",
				req.ProviderData,
			),
		)

		return
	}

	r.client = client
}

// ImportState implements the logic to support resource imports.
func (r *cloudAWSAccountResource) ImportState(
	ctx context.Context,
	req resource.ImportStateRequest,
	resp *resource.ImportStateResponse,
) {
	resp.Diagnostics.Append(privatestate.MarkPrivateStateForImport(ctx, resp)...)
	if resp.Diagnostics.HasError() {
		return
	}
	resource.ImportStatePassthroughID(ctx, path.Root("account_id"), req, resp)
}

// ValidateConfig runs during validate, plan, and apply
// validate resource is configured as expected.
func (r *cloudAWSAccountResource) ValidateConfig(
	ctx context.Context,
	req resource.ValidateConfigRequest,
	resp *resource.ValidateConfigResponse,
) {
	var config cloudAWSAccountModel
	resp.Diagnostics.Append(req.Config.Get(ctx, &config)...)
	if resp.Diagnostics.HasError() {
		return
	}
}

// pollMissingValues waits for missing backend values [eventbus_arn, eventbus_name, cloudtrail_bucket_name] to be set.
func (r *cloudAWSAccountResource) pollMissingValues(
	ctx context.Context,
	config *cloudAWSAccountModel,
) diag.Diagnostics {
	var diags diag.Diagnostics
	missingValues := make(map[string]interface{})

	if config.EventbusArn.ValueString() == "" {
		missingValues["eventbus_arn"] = nil
	}

	if config.EventbusName.ValueString() == "" {
		missingValues["eventbus_name"] = nil
	}

	if config.CloudTrailBucketName.ValueString() == "" {
		missingValues["cloudtrail_bucket_name"] = nil
	}

	if len(missingValues) == 0 {
		return diags
	}

	pollCtx, cancel := context.WithTimeout(ctx, 5*time.Minute)
	defer cancel()

	ticker := time.NewTicker(10 * time.Second)
	defer ticker.Stop()

	for {
		select {
		case <-ticker.C:
			account, diag := r.getCSPMAccount(pollCtx, config.AccountID.ValueString())
			if diag.HasError() {
				return diag
			}

			if _, ok := missingValues["eventbus_arn"]; ok && account.AwsEventbusArn != "" {
				config.EventbusArn = types.StringValue(account.AwsEventbusArn)
				delete(missingValues, "eventbus_arn")
			}

			if _, ok := missingValues["eventbus_name"]; ok && account.EventbusName != "" {
				config.EventbusName = types.StringValue(account.EventbusName)
				delete(missingValues, "eventbus_name")
			}

			if _, ok := missingValues["cloudtrail_bucket_name"]; ok &&
				account.AwsCloudtrailBucketName != "" {
				config.CloudTrailBucketName = types.StringValue(account.AwsCloudtrailBucketName)
				delete(missingValues, "cloudtrail_bucket_name")
			}

			if len(missingValues) == 0 {
				return diags
			}

			fields := strings.Join(maps.Keys(missingValues), ", ")
			tflog.Debug(
				pollCtx,
				fmt.Sprintf("[%s] not yet available, polling again in 10s...", fields),
			)

		case <-pollCtx.Done():
			if pollCtx.Err() != context.DeadlineExceeded {
				return diags
			}

			if len(missingValues) == 0 {
				return diags
			}

			fields := strings.Join(maps.Keys(missingValues), ", ")
			diags.AddError(
				"Timed out waiting for missing fields to populate",
				fmt.Sprintf(
					"Timed out on create waiting for missing fields [%s] to return from API.",
					fields,
				),
			)
			return diags
		}
	}
}<|MERGE_RESOLUTION|>--- conflicted
+++ resolved
@@ -725,7 +725,6 @@
 		return
 	}
 
-<<<<<<< HEAD
 	cloudAccState := cloudAccState{
 		Created: true,
 	}
@@ -733,12 +732,7 @@
 	var state cloudAWSAccountModel
 	var oldState cloudAWSAccountModel
 	resp.Diagnostics.Append(req.State.Get(ctx, &oldState)...)
-=======
-	var state cloudAWSAccountModel
-	var oldState cloudAWSAccountModel
-	diags = req.State.Get(ctx, &oldState)
-	resp.Diagnostics.Append(diags...)
->>>>>>> ef803a03
+ 
 	if resp.Diagnostics.HasError() {
 		return
 	}
