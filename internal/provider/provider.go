// Copyright (c) HashiCorp, Inc.
// SPDX-License-Identifier: MPL-2.0

package provider

import (
	"context"
	"fmt"
	"net/http"
	"os"

	"github.com/crowdstrike/gofalcon/falcon"
	"github.com/crowdstrike/terraform-provider-crowdstrike/internal/fcs"
	"github.com/crowdstrike/terraform-provider-crowdstrike/internal/fim"
	preventionpolicy "github.com/crowdstrike/terraform-provider-crowdstrike/internal/prevention_policy"
	"github.com/hashicorp/terraform-plugin-framework-validators/stringvalidator"
	"github.com/hashicorp/terraform-plugin-framework/datasource"
	"github.com/hashicorp/terraform-plugin-framework/function"
	"github.com/hashicorp/terraform-plugin-framework/path"
	"github.com/hashicorp/terraform-plugin-framework/provider"
	"github.com/hashicorp/terraform-plugin-framework/provider/schema"
	"github.com/hashicorp/terraform-plugin-framework/resource"
	"github.com/hashicorp/terraform-plugin-framework/schema/validator"
	"github.com/hashicorp/terraform-plugin-framework/types"
	"github.com/hashicorp/terraform-plugin-log/tflog"
	"github.com/hashicorp/terraform-plugin-sdk/v2/helper/logging"
)

// Ensure ScaffoldingProvider satisfies various provider interfaces.
var _ provider.Provider = &CrowdStrikeProvider{}
var _ provider.ProviderWithFunctions = &CrowdStrikeProvider{}

// CrowdStrikeProvider defines the provider implementation.
type CrowdStrikeProvider struct {
	// version is set to the provider version on release, "dev" when the
	// provider is built and ran locally, and "test" when running acceptance
	// testing.
	version string
}

// CrowdStrikeProviderModel describes the provider data model.
type CrowdStrikeProviderModel struct {
	Cloud        types.String `tfsdk:"cloud"`
	ClientSecret types.String `tfsdk:"client_secret"`
	ClientId     types.String `tfsdk:"client_id"`
	MemberCID    types.String `tfsdk:"member_cid"`
}

func (p *CrowdStrikeProvider) Metadata(
	ctx context.Context,
	req provider.MetadataRequest,
	resp *provider.MetadataResponse,
) {
	resp.TypeName = "crowdstrike"
	resp.Version = p.version
}

func (p *CrowdStrikeProvider) Schema(
	ctx context.Context,
	req provider.SchemaRequest,
	resp *provider.SchemaResponse,
) {
	resp.Schema = schema.Schema{
		MarkdownDescription: "Use the CrowdStrike provider to interact & manage many resources supported by the CrowdStrike Falcon Platform. You must configure the provider with your CrowdStrike API credentials before you can use it.",
		Attributes: map[string]schema.Attribute{
			"client_id": schema.StringAttribute{
				MarkdownDescription: "Falcon Client Id for authenticating to the CrowdStrike APIs. Will use FALCON_CLIENT_ID environment variable when left blank.",
				Optional:            true,
				Sensitive:           true,
			},
			"client_secret": schema.StringAttribute{
				MarkdownDescription: "Falcon Client Secret used for authenticating to the CrowdStrike APIs. Will use FALCON_CLIENT_SECRET environment variable when left blank.",
				Optional:            true,
				Sensitive:           true,
			},
			"member_cid": schema.StringAttribute{
				MarkdownDescription: "For MSSP Master CIDs, optionally lock the token to act on behalf of this member CID",
				Optional:            true,
				Sensitive:           false,
			},
			"cloud": schema.StringAttribute{
				MarkdownDescription: "Falcon Cloud to authenticate to. Valid values are autodiscover, us-1, us-2, eu-1, us-gov-1. Will use FALCON_CLOUD environment variable when left blank.",
				Optional:            true,
				Validators: []validator.String{
					stringvalidator.OneOfCaseInsensitive(
						"autodiscover",
						"us-1",
						"us-2",
						"eu-1",
						"us-gov-1",
					),
				},
			},
		},
	}
}

func (p *CrowdStrikeProvider) Configure(
	ctx context.Context,
	req provider.ConfigureRequest,
	resp *provider.ConfigureResponse,
) {
	var config CrowdStrikeProviderModel

	resp.Diagnostics.Append(req.Config.Get(ctx, &config)...)

	if resp.Diagnostics.HasError() {
		return
	}

	if config.Cloud.IsUnknown() {
		resp.Diagnostics.AddAttributeError(
			path.Root("cloud"),
			"Unknown CrowdStrike API Cloud",
			"The provider cannot create the CrowdStrike API client as there is an unknown configuration value for the CrowdStrike API cloud. "+
				"Either target apply the source of the value first, set the value statically in the configuration, or use the FALCON_CLOUD environment variable.",
		)
	}

	if config.ClientId.IsUnknown() {
		resp.Diagnostics.AddAttributeError(
			path.Root("client_id"),
			"Unknown CrowdStrike API Client ID",
			"The provider cannot create the CrowdStrike API client as there is an unknown configuration value for the CrowdStrike API Client ID. "+
				"Either target apply the source of the value first, set the value statically in the configuration, or use the FALCON_CLIENT_ID environment variable.",
		)
	}

	if config.ClientSecret.IsUnknown() {
		resp.Diagnostics.AddAttributeError(
			path.Root("client_secret"),
			"Unknown CrowdStrike API Client Secret",
			"The provider cannot create the CrowdStrike API client as there is an unknown configuration value for the CrowdStrike API Client Secret. "+
				"Either target apply the source of the value first, set the value statically in the configuration, or use the FALCON_CLIENT_SECRET environment variable.",
		)
	}

	if resp.Diagnostics.HasError() {
		return
	}

	// Default to env variables, but override
	// with Terraform configuration if set.
	cloud := os.Getenv("FALCON_CLOUD")
	clientId := os.Getenv("FALCON_CLIENT_ID")
	clientSecret := os.Getenv("FALCON_CLIENT_SECRET")

	if !config.Cloud.IsNull() {
		cloud = config.Cloud.ValueString()
	}

	if cloud == "" {
		cloud = "autodiscover"
	}

	if !config.ClientId.IsNull() {
		clientId = config.ClientId.ValueString()
	}

	if !config.ClientSecret.IsNull() {
		clientSecret = config.ClientSecret.ValueString()
	}

	if clientId == "" {
		resp.Diagnostics.AddAttributeError(
			path.Root("client_id"),
			"Missing CrowdStrike API Client ID",
			"The provider cannot create the CrowdStrike API client as there is a missing or empty value for the CrowdStrike API Client ID. "+
				"Set the client_id value in the configuration or use the FALCON_CLIENT_ID environment variable. "+
				"If either is already set, ensure the value is not empty.",
		)
	}

	if clientSecret == "" {
		resp.Diagnostics.AddAttributeError(
			path.Root("client_secret"),
			"Missing CrowdStrike API Client Secret",
			"The provider cannot create the CrowdStrike API client as there is a missing or empty value for the CrowdStrike API Client Secret. "+
				"Set the client_secret value in the configuration or use the FALCON_CLIENT_SECRET environment variable. "+
				"If either is already set, ensure the value is not empty.",
		)
	}

	if resp.Diagnostics.HasError() {
		return
	}

	ctx = tflog.SetField(ctx, "crowdstrike_cloud", cloud)
	ctx = tflog.SetField(ctx, "crowdstrike_client_id", clientId)
	ctx = tflog.SetField(ctx, "crowdstrike_client_secret", clientSecret)
	ctx = tflog.SetField(ctx, "crowdstrike_member_cid", config.MemberCID.ValueString())
	ctx = tflog.MaskFieldValuesWithFieldKeys(ctx, "crowdstrike_client_id")
	ctx = tflog.MaskFieldValuesWithFieldKeys(ctx, "crowdstrike_client_secret")

	tflog.Debug(ctx, "Creating CrowdStrike client")

	apiConfig := falcon.ApiConfig{
		Cloud:             falcon.Cloud(cloud),
		ClientId:          clientId,
		ClientSecret:      clientSecret,
		UserAgentOverride: fmt.Sprintf("terraform-provider-crowdstrike/%s", p.version),
		Context:           context.Background(),
<<<<<<< HEAD
		HostOverride:      os.Getenv("HOST_OVERRIDE"),
		TransportDecorator: falcon.TransportDecorator(func(r http.RoundTripper) http.RoundTripper {
			return logging.NewLoggingHTTPTransport(r)
		}),
	})
=======
	}

	if !config.MemberCID.IsNull() {
		apiConfig.MemberCID = config.MemberCID.ValueString()
	}

	client, err := falcon.NewClient(&apiConfig)
>>>>>>> 33ba18bb

	if err != nil {
		resp.Diagnostics.AddError(
			"Unable to Create CrowdStrike API Client",
			"An unexpected error occurred when creating the CrowdStrike API client. "+
				"If the error is not clear, please open a issue here: https://github.com/CrowdStrike/terraform-provider-crowdstrike\n\n"+
				"CrowdStrike Client Error: "+err.Error(),
		)
	}

	resp.DataSourceData = client
	resp.ResourceData = client

	tflog.Info(ctx, "Configured CrowdStrike client", map[string]any{"success": true})
}

func (p *CrowdStrikeProvider) Resources(ctx context.Context) []func() resource.Resource {
	return []func() resource.Resource{
		NewSensorUpdatePolicyResource,
		NewHostGroupResource,
		preventionpolicy.NewPreventionPolicyWindowsResource,
		preventionpolicy.NewPreventionPolicyLinuxResource,
		preventionpolicy.NewPreventionPolicyMacResource,
		fim.NewFIMPolicyResource,
		fim.NewFilevantageRuleGroupResource,
		fcs.NewCloudAWSAccountResource,
	}
}

func (p *CrowdStrikeProvider) DataSources(ctx context.Context) []func() datasource.DataSource {
	return []func() datasource.DataSource{
		NewSensorUpdateBuildsDataSource,
		fcs.NewCloudAwsAccountsDataSource,
	}
}

func (p *CrowdStrikeProvider) Functions(ctx context.Context) []func() function.Function {
	return []func() function.Function{}
}

func New(version string) func() provider.Provider {
	return func() provider.Provider {
		return &CrowdStrikeProvider{
			version: version,
		}
	}
}<|MERGE_RESOLUTION|>--- conflicted
+++ resolved
@@ -200,13 +200,10 @@
 		ClientSecret:      clientSecret,
 		UserAgentOverride: fmt.Sprintf("terraform-provider-crowdstrike/%s", p.version),
 		Context:           context.Background(),
-<<<<<<< HEAD
 		HostOverride:      os.Getenv("HOST_OVERRIDE"),
 		TransportDecorator: falcon.TransportDecorator(func(r http.RoundTripper) http.RoundTripper {
 			return logging.NewLoggingHTTPTransport(r)
 		}),
-	})
-=======
 	}
 
 	if !config.MemberCID.IsNull() {
@@ -214,7 +211,6 @@
 	}
 
 	client, err := falcon.NewClient(&apiConfig)
->>>>>>> 33ba18bb
 
 	if err != nil {
 		resp.Diagnostics.AddError(
