--- conflicted
+++ resolved
@@ -147,15 +147,12 @@
 
 Optional:
 
-<<<<<<< HEAD
-- `regions` (List of String) List of AWS regions for Real-Time Visibility and Detection. Set to ['all'] to ingest events from all regions, or specify a list of specific regions
-=======
 - `log_ingestion_kms_key_arn` (String) Optional KMS key ARN for S3 bucket encryption when log_ingestion_method is 's3'
 - `log_ingestion_method` (String) Log ingestion method for real-time visibility. Valid values are 'eventbridge' or 's3'
 - `log_ingestion_s3_bucket_name` (String) S3 bucket name for CloudTrail log ingestion when log_ingestion_method is 's3'. Required when using S3 method
 - `log_ingestion_s3_bucket_prefix` (String) Optional S3 bucket prefix (a prefix used for filter log files with the prefix present in their key) for CloudTrail logs when log_ingestion_method is 's3'
 - `log_ingestion_sns_topic_arn` (String) SNS topic ARN for S3 CloudTrail log notifications when log_ingestion_method is 's3'. Required when using S3 method
->>>>>>> 308b930c
+- `regions` (List of String) List of AWS regions for Real-Time Visibility and Detection. Set to ['all'] to ingest events from all regions, or specify a list of specific regions
 - `use_existing_cloudtrail` (Boolean) Set to true if a CloudTrail already exists
 
 
